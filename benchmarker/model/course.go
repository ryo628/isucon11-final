package model

import (
	"context"
	"sync"
	"time"

	"github.com/isucon/isucon11-final/benchmarker/util"
)

type CourseParam struct {
	Code        string
	Type        string
	Name        string
	Description string
	Credit      int
	Teacher     string
	Period      int
	DayOfWeek   int
	Keywords    string
}

type Course struct {
	*CourseParam
	ID                 string
	teacher            *Teacher
	registeredStudents map[string]*Student
	classes            []*Class
	registeredLimit    int // 登録学生上限
	rmu                sync.RWMutex

	// コース登録を締切る際に参照
	registrationCloser   chan struct{} // 登録が締め切られるとcloseする
	tempRegCount         int
	tempRegZeroCountCond *sync.Cond
	timerOnce            sync.Once
}

type SearchCourseParam struct {
	Type      string
	Credit    int
	Teacher   string
	Period    int
	DayOfWeek int
	Keywords  []string
}

func NewCourse(param *CourseParam, id string, teacher *Teacher) *Course {
	c := &Course{
		CourseParam:        param,
		ID:                 id,
		teacher:            teacher,
		registeredStudents: make(map[string]*Student, 0),
		registeredLimit:    50, // 引数で渡す？
		rmu:                sync.RWMutex{},

		registrationCloser: make(chan struct{}, 0),
		tempRegCount:       0,
		timerOnce:          sync.Once{},
	}
	c.tempRegZeroCountCond = sync.NewCond(&c.rmu)
	return c
}

func (c *Course) AddClass(class *Class) {
	c.rmu.Lock()
	defer c.rmu.Unlock()

	c.classes = append(c.classes, class)
}

// WaitPreparedCourse はコースに学生が追加されなくなるか、ctx.Done()になるのを待つ
func (c *Course) WaitPreparedCourse(ctx context.Context) <-chan struct{} {
	ch := make(chan struct{}, 0)
	go func() {
		// 内部的な履修締切（時間 or 人数）までwaitする
		select {
		case <-ctx.Done():
			close(ch)
			return
		case <-c.registrationCloser:
		}

		// 全員の仮登録が完了する(=仮登録者が0になる)のを待つ
		// webapp側に登録完了してないのにベンチがコース処理を始めると不整合がでるため
		select {
		case <-ctx.Done():
			close(ch)
			return
		case <-c.waitTempRegCountIsZero():
		}

		close(ch)
	}()
	return ch
}

func (c *Course) waitTempRegCountIsZero() <-chan struct{} {
	ch := make(chan struct{}, 0)
	// MEMO: このgoroutineはWaitPreparedCourseがctx.Done()で抜けた場合放置される
	go func() {
		c.tempRegZeroCountCond.L.Lock()
		for c.tempRegCount > 0 {
			c.tempRegZeroCountCond.Wait()
		}
		c.tempRegZeroCountCond.L.Unlock()
		close(ch)
	}()
	return ch
}

func (c *Course) Teacher() *Teacher {
	c.rmu.RLock()
	defer c.rmu.RUnlock()

	return c.teacher
}

func (c *Course) Students() map[string]*Student {
	c.rmu.RLock()
	defer c.rmu.RUnlock()

	s := make(map[string]*Student, len(c.registeredStudents))
	for userCode, user := range c.registeredStudents {
		s[userCode] = user
	}

	return s
}

func (c *Course) Classes() []*Class {
	c.rmu.RLock()
	defer c.rmu.RUnlock()

	cs := make([]*Class, len(c.classes))
	copy(cs, c.classes[:])

	return cs
}

func (c *Course) BroadCastAnnouncement(a *Announcement) {
	c.rmu.Lock()
	defer c.rmu.Unlock()

	for _, s := range c.registeredStudents {
		s.AddAnnouncement(a)
	}
}

// TempRegisterIfRegistrable は履修受付中なら仮登録者を1人増やす
func (c *Course) TempRegisterIfRegistrable() bool {
	c.rmu.Lock()
	defer c.rmu.Unlock()

	select {
	case _, _ = <-c.registrationCloser:
		// close済み
		return false
	default:
	}

	// 履修closeしていない場合は仮登録する
	c.tempRegCount++ // コース仮登録者+1
	if len(c.registeredStudents)+c.tempRegCount >= c.registeredLimit {
		// 本登録 + 仮登録が上限以上ならcloseする
		close(c.registrationCloser)
	}

	return true
}

func (c *Course) SuccessRegistration(student *Student) {
	c.rmu.Lock()
	defer c.rmu.Unlock()

	c.registeredStudents[student.Code] = student
	c.tempRegCount--
	if c.tempRegCount <= 0 {
		c.tempRegZeroCountCond.Broadcast()
	}
}

func (c *Course) FailRegistration() {
	c.rmu.Lock()
	defer c.rmu.Unlock()

	c.tempRegCount--
	if c.tempRegCount <= 0 {
		c.tempRegZeroCountCond.Broadcast()
	}
}

func (c *Course) SetClosingAfterSecAtOnce(duration time.Duration) {
	c.timerOnce.Do(func() {
		go func() {
			time.Sleep(duration)

			c.rmu.Lock()
			defer c.rmu.Unlock()

			select {
			case _, _ = <-c.registrationCloser:
				// close済み
			default:
				close(c.registrationCloser)
			}
		}()
	})
}

func (c *Course) CollectSimpleClassScores(userCode string) []*SimpleClassScore {
	c.rmu.RLock()
	defer c.rmu.RUnlock()

	res := make([]*SimpleClassScore, 0, len(c.classes))
	for _, class := range c.classes {
		class := class
<<<<<<< HEAD
		if v, ok := class.submissionSummary[userCode]; ok {
			res = append(res, NewSimpleClassScore(class, v.Score()))
		}
	}

	return res
}

func (c *Course) CollectClassScores(userCode string) []*ClassScore {
	c.rmu.RLock()
	defer c.rmu.RUnlock()

	if _, ok := c.registeredStudents[userCode]; !ok {
		return nil
	}

	res := make([]*ClassScore, 0, len(c.classes))
	for _, class := range c.classes {
		res = append(res, class.IntoClassScore(userCode))
	}

	return res
}

func (c *Course) IntoCourseResult(userCode string) *CourseResult {
	c.rmu.RLock()
	defer c.rmu.RUnlock()

	if _, ok := c.registeredStudents[userCode]; !ok {
		return nil
	}

	totalScores := c.TotalScores()

	totalScoresArr := make([]int, 0, len(totalScores))
	for _, totalScore := range totalScores {
		totalScoresArr = append(totalScoresArr, totalScore)
	}
	totalAvg := util.AverageInt(totalScoresArr, 0)
	totalMax := util.MaxInt(totalScoresArr, 0)
	totalMin := util.MinInt(totalScoresArr, 0)

	totalScore, ok := totalScores[userCode]
	if !ok {
		totalScore = 0
	}
	totalTScore := util.TScoreInt(totalScore, totalScoresArr)

	classScores := c.CollectClassScores(userCode)

	return &CourseResult{
		Name:             c.Name,
		Code:             c.Code,
		TotalScore:       totalScore,
		TotalScoreTScore: totalTScore,
		TotalScoreAvg:    totalAvg,
		TotalScoreMax:    totalMax,
		TotalScoreMin:    totalMin,
		ClassScores:      classScores,
	}
}

func (c *Course) TotalScore(userCode string) int {
	c.rmu.RLock()
	defer c.rmu.RUnlock()

	score := 0
	for _, class := range c.classes {
		if v, ok := class.submissionSummary[userCode]; ok {
			score += v.score
		}
	}

	return score
}

func (c *Course) TotalScores() map[string]int {
	c.rmu.RLock()
	defer c.rmu.RUnlock()

	res := make(map[string]int, len(c.classes))
	for _, class := range c.classes {
		for userCode, summary := range class.submissionSummary {
			res[userCode] = res[userCode] + summary.score
=======
		summary := class.SubmissionSummary(userCode)
		if summary != nil {
			res = append(res, NewClassScore(class, summary.Score()))
>>>>>>> 62b66b7b
		}
	}

	return res
}<|MERGE_RESOLUTION|>--- conflicted
+++ resolved
@@ -215,9 +215,9 @@
 	res := make([]*SimpleClassScore, 0, len(c.classes))
 	for _, class := range c.classes {
 		class := class
-<<<<<<< HEAD
-		if v, ok := class.submissionSummary[userCode]; ok {
-			res = append(res, NewSimpleClassScore(class, v.Score()))
+		summary := class.SubmissionSummary(userCode)
+		if summary != nil {
+			res = append(res, NewSimpleClassScore(class, summary.Score()))
 		}
 	}
 
@@ -300,11 +300,6 @@
 	for _, class := range c.classes {
 		for userCode, summary := range class.submissionSummary {
 			res[userCode] = res[userCode] + summary.score
-=======
-		summary := class.SubmissionSummary(userCode)
-		if summary != nil {
-			res = append(res, NewClassScore(class, summary.Score()))
->>>>>>> 62b66b7b
 		}
 	}
 
