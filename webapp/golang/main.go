package main

import (
	"database/sql"
	"fmt"
	"io/ioutil"
	"net/http"
	"time"

	"github.com/gorilla/sessions"
	"github.com/jmoiron/sqlx"
	"github.com/labstack/echo-contrib/session"
	"github.com/labstack/echo/v4"
	"github.com/labstack/echo/v4/middleware"
	"github.com/pborman/uuid"
	"golang.org/x/crypto/bcrypt"
)

const (
	SQLDirectory = "../sql/"
	SessionName  = "session"
)

type handlers struct {
	DB *sqlx.DB
}

func main() {
	e := echo.New()
	e.Debug = GetEnv("DEBUG", "") != ""
	e.Server.Addr = fmt.Sprintf(":%v", GetEnv("PORT", "7000"))
	e.HideBanner = true

	e.Use(middleware.Logger())
	e.Use(middleware.Recover())
	e.Use(session.Middleware(sessions.NewCookieStore([]byte("trapnomura"))))

	db, _ := GetDB(false)

	h := &handlers{
		DB: db,
	}

	//e.POST("/initialize", h.Initialize, h.IsLoggedIn, h.IsAdmin)
	e.POST("/initialize", h.Initialize)
	e.PUT("/phase", h.SetPhase, h.IsLoggedIn, h.IsAdmin)

	e.POST("/login", h.Login)
	API := e.Group("/api", h.IsLoggedIn)
	{
		usersAPI := API.Group("/users")
		{
			usersAPI.GET("/:userID/courses", h.GetRegisteredCourses)
			usersAPI.PUT("/:userID/courses", h.RegisterCourses)
			usersAPI.GET("/:userID/grades", h.GetGrades)
		}
		syllabusAPI := API.Group("/syllabus")
		{
			syllabusAPI.GET("", h.SearchCourses)
			syllabusAPI.GET("/:courseID", h.GetCourseSyllabus)
		}
		coursesAPI := API.Group("/courses")
		{
			coursesAPI.GET("/:courseID", h.GetCourseDetail)
			coursesAPI.GET("/:courseID/documents", h.GetCourseDocumetList)
			coursesAPI.POST("/:courseID/documents", h.PostDocumentFile, h.IsAdmin)
			coursesAPI.GET("/:courseID/documents/:documentID", h.DownloadDocumentFile)
			coursesAPI.GET("/:courseID/assignments", h.GetAssignmentList)
			coursesAPI.POST("/:courseID/assignments", h.AddAssignment, h.IsAdmin)
			coursesAPI.POST("/:courseID/assignments/:assignmentID", h.SubmitAssignment)
			coursesAPI.GET("/:courseID/assignments/:assignmentID/export", h.DownloadSubmittedAssignment, h.IsAdmin)
			coursesAPI.GET("/:courseID/classes/:classID/code", h.GetAttendanceCode, h.IsAdmin)
			coursesAPI.POST("/:courseID/classes/:classID", h.SetClassFlag, h.IsAdmin)
			coursesAPI.GET("/:courseID/classes/:classID/attendances", h.GetAttendances, h.IsAdmin)
			coursesAPI.POST("/:courseID/announcements", h.AddAnnouncements, h.IsAdmin)
			coursesAPI.POST("/:courseID/grades", h.SetUserGrades, h.IsAdmin)
		}
		announcementsAPI := API.Group("/announcements")
		{
			announcementsAPI.GET("", h.GetAnnouncementList)
			announcementsAPI.GET("/:announcementID", h.GetAnnouncementDetail)
		}
		attendanceCodeAPI := API.Group("/attendance_codes")
		{
			attendanceCodeAPI.POST("", h.PostAttendanceCode)
		}
	}

	e.Logger.Error(e.StartServer(e.Server))
}

func (h *handlers) Initialize(c echo.Context) error {
	dbForInit, _ := GetDB(true)

	files := []string{
		"schema.sql",
	}
	for _, file := range files {
		data, err := ioutil.ReadFile(SQLDirectory + file)
		if err != nil {
			return echo.NewHTTPError(http.StatusInternalServerError, fmt.Sprintf("read sql file: %v", err))
		}
		if _, err := dbForInit.Exec(string(data)); err != nil {
			return echo.NewHTTPError(http.StatusInternalServerError, fmt.Sprintf("exec sql file: %v", err))
		}
	}

	res := InitializeResponse{
		Language: "go",
	}
	return c.JSON(http.StatusOK, res)
}

func (h *handlers) IsLoggedIn(next echo.HandlerFunc) echo.HandlerFunc {
	return func(c echo.Context) error {
		sess, err := session.Get(SessionName, c)
		if err != nil {
			return echo.ErrInternalServerError
		}
		if sess.IsNew {
			return echo.NewHTTPError(http.StatusUnauthorized, "You are not logged in.")
		}
		if _, ok := sess.Values["userID"]; !ok {
			return echo.NewHTTPError(http.StatusUnauthorized, "You are not logged in.")
		}

		return next(c)
	}
}

func (h *handlers) IsAdmin(next echo.HandlerFunc) echo.HandlerFunc {
	return func(c echo.Context) error {
		sess, err := session.Get(SessionName, c)
		if err != nil {
			return echo.NewHTTPError(http.StatusInternalServerError, fmt.Sprintf("get session: %v", err))
		}
		isAdmin, ok := sess.Values["isAdmin"]
		if !ok {
			return echo.NewHTTPError(http.StatusInternalServerError, fmt.Sprintf("get session value: %v", err))
		}
		if !isAdmin.(bool) {
			return echo.NewHTTPError(http.StatusForbidden, "You are not admin user.")
		}

		return next(c)
	}
}

func (h *handlers) SetPhase(c echo.Context) error {
	panic("implement me")
}

type InitializeResponse struct {
	Language string `json:"language"`
}

type LoginRequest struct {
	ID       uuid.UUID `json:"name,omitempty"` // TODO: やっぱり学籍番号を用意したほうが良さそうだけど教員の扱いどうしようかな
	Password string    `json:"password,omitempty"`
}

<<<<<<< HEAD
type RegisterCoursesRequestContent struct {
	ID string `json:"id"`
}

type RegisterCoursesRequest []RegisterCoursesRequestContent
=======
type GetAttendanceCodeResponse struct {
	Code string `json:"code"`
}

type GetAttendancesAttendance struct {
	UserID     uuid.UUID `json:"user_id"`
	AttendedAt int64     `json:"attended_at"`
}

type GetAttendancesResponse []GetAttendancesAttendance

type PostAttendanceCodeRequest struct {
	Code string `json:"code"`
}
>>>>>>> 7a82f025

type UserType string

const (
	_       UserType = "student" /* FIXME: use Student */
	Faculty UserType = "faculty"
)

type User struct {
	ID             uuid.UUID `db:"id"`
	Name           string    `db:"name"`
	MailAddress    string    `db:"mail_address"`
	HashedPassword []byte    `db:"hashed_password"`
	Type           UserType  `db:"type"`
}

<<<<<<< HEAD
type Course struct {
	ID          string `db:"id"`
	Name        string `db:"name"`
	Description string `db:"description"`
	Credit      uint8  `db:"credit"`
	Classroom   string `db:"classroom"`
	Capacity    uint32 `db:"capacity"`
}

type Schedule struct {
	ID        string `db:"id"`
	Period    uint8  `db:"period"`
	DayOfWeek string `db:"day_of_week"`
	Semester  string `db:"semester"`
	Year      uint32 `db:"year"`
=======
type Class struct {
	ID             uuid.UUID `db:"id"`
	CourseID       uuid.UUID `db:"course_id"`
	Title          string    `db:"title"`
	Description    string    `db:"description"`
	AttendanceCode string    `db:"attendance_code"`
}

type Attendance struct {
	ClassID   uuid.UUID `db:"class_id"`
	UserID    uuid.UUID `db:"user_id"`
	CreatedAt time.Time `db:"created_at"`
>>>>>>> 7a82f025
}

func (h *handlers) Login(c echo.Context) error {
	var req LoginRequest
	if err := c.Bind(&req); err != nil {
		return echo.NewHTTPError(http.StatusInternalServerError, fmt.Sprintf("bind request: %v", err))
	}

	sess, err := session.Get(SessionName, c)
	if err != nil {
		return echo.NewHTTPError(http.StatusInternalServerError, fmt.Errorf("get session: %v", err))
	}
	if s, ok := sess.Values["userID"].(string); ok {
		userID := uuid.Parse(s)
		if uuid.Equal(userID, req.ID) {
			return echo.NewHTTPError(http.StatusBadRequest, "You are already logged in.")
		}
	}

	var user User
	err = h.DB.Get(&user, "SELECT * FROM users WHERE id = ?", req.ID)
	if err == sql.ErrNoRows {
		return echo.NewHTTPError(http.StatusUnauthorized, "ID or Password is wrong.")
	} else if err != nil {
		return echo.NewHTTPError(http.StatusInternalServerError, fmt.Sprintf("get users: %v", err))
	}

	if bcrypt.CompareHashAndPassword(user.HashedPassword, []byte(req.Password)) != nil {
		return echo.NewHTTPError(http.StatusUnauthorized, "ID or Password is wrong.")
	}

	sess.Values["userID"] = user.ID.String()
	sess.Values["userName"] = user.Name
	sess.Values["isAdmin"] = user.Type == Faculty
	sess.Options = &sessions.Options{
		Path:   "/",
		MaxAge: 3600,
	}

	if err := sess.Save(c.Request(), c.Response()); err != nil {
		return echo.NewHTTPError(http.StatusInternalServerError, fmt.Sprintf("save session: %v", err))
	}

	return c.NoContent(http.StatusOK)
}

func (h *handlers) GetRegisteredCourses(c echo.Context) error {
	panic("implement me")
}

func (h *handlers) RegisterCourses(context echo.Context) error {
	sess, err := session.Get(SessionName, context)
	if err != nil {
		return echo.NewHTTPError(http.StatusInternalServerError, fmt.Errorf("get session: %v", err))
	}
	userID := uuid.Parse(sess.Values["userID"].(string))
	if uuid.Equal(uuid.NIL, userID) {
		return echo.NewHTTPError(http.StatusInternalServerError, "get userID from session")
	}
	userIDParam := uuid.Parse(context.Param("userID"))
	if uuid.Equal(uuid.NIL, userIDParam) {
		return echo.NewHTTPError(http.StatusBadRequest, "invalid userID")
	}
	if !uuid.Equal(userID, userIDParam) {
		return echo.NewHTTPError(http.StatusForbidden, "invalid userID")
	}

	var req RegisterCoursesRequest
	if err := context.Bind(&req); err != nil {
		return echo.NewHTTPError(http.StatusBadRequest, fmt.Sprintf("bind request: %v", err))
	}

	tx, err := h.DB.Beginx()
	if err != nil {
		return echo.NewHTTPError(http.StatusInternalServerError, fmt.Sprintf("begin tx: %v", err))
	}


	// MEMO: SELECT ... FOR UPDATE は今のDB構造だとデッドロックする
	_, err = tx.Exec("LOCK TABLES `registrations` WRITE, `courses` READ, `course_requirements` READ, `grades` READ, `schedules` READ, `course_schedules` READ")
	if err != nil {
		_ = tx.Rollback()
		return echo.NewHTTPError(http.StatusInternalServerError, fmt.Sprintf("lock table: %v", err))
	}
	defer func() {
		_, _ = h.DB.Exec("UNLOCK TABLES")
	}()

	var courseList []Course
	for _, content := range req {
		var course Course
		// MEMO: TODO: 年度、学期の扱い
		err := tx.Get(&course, "SELECT * FROM `courses` WHERE `id` = ?", content.ID)
		if err == sql.ErrNoRows {
			_ = tx.Rollback()
			return echo.NewHTTPError(http.StatusBadRequest, fmt.Sprintf("Not found course. id: %v", content.ID))
		} else if err != nil {
			_ = tx.Rollback()
			return echo.NewHTTPError(http.StatusInternalServerError, fmt.Sprintf("get course: %v", err))
		}
		courseList = append(courseList, course)
	}

	// MEMO: LOGIC: 前提講義/受講者数制限バリデーション
	for _, course := range courseList {
		var requiredCourseIDList []string
		err = tx.Select(&requiredCourseIDList, "SELECT `required_course_id` FROM `course_requirements` WHERE `course_id` = ?", course.ID)
		if err != nil {
			_ = tx.Rollback()
			return echo.NewHTTPError(http.StatusInternalServerError, fmt.Sprintf("get required courses: %v", err))
		}
		for _, requiredCourseID := range requiredCourseIDList {
			var gradeCount uint32
			err = tx.Get(&gradeCount, "SELECT COUNT(*) FROM `grades` WHERE `user_id` = ? AND `course_id` = ?", userID, requiredCourseID)
			if err != nil {
				_ = tx.Rollback()
				return echo.NewHTTPError(http.StatusInternalServerError, fmt.Sprintf("get grade: %v", err))
			}
			if gradeCount == 0 {
				_ = tx.Rollback()
				return echo.NewHTTPError(http.StatusBadRequest, fmt.Sprintf("You have not taken required course. required course id: %v", requiredCourseID))
			}
		}

		var registerCount uint32
		err = tx.Get(&registerCount, "SELECT COUNT(*) FROM `registrations` WHERE `course_id` = ?", course.ID)
		if err != nil {
			_ = tx.Rollback()
			return echo.NewHTTPError(http.StatusInternalServerError, fmt.Sprintf("get register count: %v", err))
		}
		if registerCount >= course.Capacity {
			_ = tx.Rollback()
			return echo.NewHTTPError(http.StatusBadRequest, fmt.Sprintf("Course capacity exceeded. course id: %v", course.ID))
		}
	}

	// MEMO: LOGIC: スケジュールの重複バリデーション
	// MEMO: さすがに二重ループはやりすぎな気もする
	getSchedule := func(courseID string) (Schedule, error) {
		var schedule Schedule
		err := tx.Get(&schedule, "SELECT `id`, `period`, `day_of_week`, `semester`, `year`\n" +
			"	FROM `schedules` JOIN `course_schedules` ON `schedules`.`id` = `course_schedules`.`schedule_id`\n" +
			"	WHERE `course_id` = ?", courseID)
		if err != nil {
			return schedule, err
		}
		return schedule, nil
	}

	for i := 0; i < len(courseList); i++ {
		for j := i+1; j < len(courseList); j++ {
			schedule1, err := getSchedule(courseList[i].ID)
			if err != nil {
				_ = tx.Rollback()
				return echo.NewHTTPError(http.StatusInternalServerError, fmt.Sprintf("get schedule: %v", err))
			}
			schedule2, err := getSchedule(courseList[j].ID)
			if err != nil {
				_ = tx.Rollback()
				return echo.NewHTTPError(http.StatusInternalServerError, fmt.Sprintf("get schedule: %v", err))
			}
			if schedule1.Period == schedule2.Period && schedule1.DayOfWeek == schedule2.DayOfWeek {
				_ = tx.Rollback()
				return echo.NewHTTPError(http.StatusBadRequest, fmt.Sprintf("You cannot take courses held on same schedule. course id: %v and %v", courseList[i].ID, courseList[j].ID))
			}
		}
	}

	// MEMO: LOGIC: 履修登録
	for _, course := range courseList {
		var count uint32
		err := tx.Get(&count, "SELECT COUNT(*) FROM `registrations` WHERE `course_id` = ? AND `user_id` = ?", course.ID, userID)
		if err != nil {
			_ = tx.Rollback()
			return echo.NewHTTPError(http.StatusInternalServerError, fmt.Sprintf("get registrations: %v", err))
		}
		if (count > 0) {
			continue;
		}

		_, err = tx.Exec("INSERT INTO `registrations` (`course_id`, `user_id`, `created_at`) VALUES (?, ?, NOW(6))", course.ID, userID)
		if err != nil {
			_ = tx.Rollback()
			return echo.NewHTTPError(http.StatusInternalServerError, fmt.Sprintf("insert registrations: %v", err))
		}
	}

	err = tx.Commit()
	if err != nil {
		return echo.NewHTTPError(http.StatusInternalServerError, fmt.Sprintf("commit tx: %v", err))
	}

	return context.NoContent(http.StatusOK)
}

func (h *handlers) GetGrades(context echo.Context) error {
	panic("implement me")
}

func (h *handlers) SearchCourses(context echo.Context) error {
	panic("implement me")
}

func (h *handlers) GetCourseSyllabus(context echo.Context) error {
	panic("implement me")
}

func (h *handlers) GetCourseDetail(context echo.Context) error {
	panic("implement me")
}

func (h *handlers) AddAssignment(context echo.Context) error {
	panic("implement me")
}

func (h *handlers) GetCourseDocumetList(context echo.Context) error {
	panic("implement me")
}

func (h *handlers) PostDocumentFile(context echo.Context) error {
	panic("implement me")
}

func (h *handlers) GetAssignmentList(context echo.Context) error {
	panic("implement me")
}

func (h *handlers) DownloadDocumentFile(context echo.Context) error {
	panic("implement me")
}

func (h *handlers) SubmitAssignment(context echo.Context) error {
	panic("implement me")
}

func (h *handlers) DownloadSubmittedAssignment(context echo.Context) error {
	panic("implement me")
}

func (h *handlers) GetAttendanceCode(context echo.Context) error {
	courseID := uuid.Parse(context.Param("courseID"))
	if uuid.Equal(uuid.NIL, courseID) {
		return echo.NewHTTPError(http.StatusBadRequest, "invalid courseID")
	}
	classID := uuid.Parse(context.Param("classID"))
	if uuid.Equal(uuid.NIL, classID) {
		return echo.NewHTTPError(http.StatusBadRequest, "invalid classID")
	}

	var res GetAttendanceCodeResponse
	if err := h.DB.Get(&res.Code, "SELECT `attendance_code` FROM `classes` WHERE `course_id` = ? AND `id` = ?", courseID, classID); err == sql.ErrNoRows {
		return echo.NewHTTPError(http.StatusNotFound, "course or class not found")
	} else if err != nil {
		return echo.NewHTTPError(http.StatusInternalServerError, fmt.Sprintf("get attendance code: %v", err))
	}

	return context.JSON(http.StatusOK, res)
}

func (h *handlers) SetClassFlag(context echo.Context) error {
	panic("implement me")
}

func (h *handlers) GetAttendances(context echo.Context) error {
	courseID := uuid.Parse(context.Param("courseID"))
	if uuid.Equal(uuid.NIL, courseID) {
		return echo.NewHTTPError(http.StatusBadRequest, "invalid courseID")
	}
	classID := uuid.Parse(context.Param("classID"))
	if uuid.Equal(uuid.NIL, classID) {
		return echo.NewHTTPError(http.StatusBadRequest, "invalid classID")
	}

	var attendances []Attendance
	if err := h.DB.Select(&attendances, "SELECT * FROM `attendances` WHERE `class_id` = ?", classID); err != nil {
		return echo.NewHTTPError(http.StatusInternalServerError, fmt.Sprintf("get attendances: %v", err))
	}

	res := make(GetAttendancesResponse, len(attendances))
	for i, attendance := range attendances {
		res[i] = GetAttendancesAttendance{
			UserID:     attendance.UserID,
			AttendedAt: attendance.CreatedAt.UnixNano() / int64(time.Millisecond),
		}
	}

	return context.JSON(http.StatusOK, res)
}

func (h *handlers) AddAnnouncements(context echo.Context) error {
	panic("implement me")
}

func (h *handlers) SetUserGrades(context echo.Context) error {
	panic("implement me")
}

func (h *handlers) GetAnnouncementList(context echo.Context) error {
	panic("implement me")
}

func (h *handlers) GetAnnouncementDetail(context echo.Context) error {
	panic("implement me")
}

func (h *handlers) PostAttendanceCode(context echo.Context) error {
	sess, err := session.Get(SessionName, context)
	if err != nil {
		return echo.ErrInternalServerError
	}
	userID := uuid.Parse(sess.Values["userID"].(string))
	if uuid.Equal(uuid.NIL, userID) {
		return echo.NewHTTPError(http.StatusInternalServerError, "get userID from session")
	}

	var req PostAttendanceCodeRequest
	if err := context.Bind(&req); err != nil {
		return echo.NewHTTPError(http.StatusBadRequest, fmt.Sprintf("bind request: %v", err))
	}

	// 出席コード確認
	var class Class
	if err := h.DB.Get(&class, "SELECT * FROM `classes` WHERE `attendance_code` = ?", req.Code); err == sql.ErrNoRows {
		return echo.NewHTTPError(http.StatusBadRequest, "invalid code")
	} else if err != nil {
		return echo.NewHTTPError(http.StatusInternalServerError, fmt.Sprintf("get class: %v", err))
	}

	// 履修確認
	var registration int
	if err := h.DB.Get(&registration, "SELECT COUNT(*) FROM `registrations` WHERE `course_id` = ? AND `user_id` = ? AND `deleted_at` IS NULL", class.CourseID, userID); err != nil {
		return echo.NewHTTPError(http.StatusInternalServerError, fmt.Sprintf("check registration: %v", err))
	}
	if registration == 0 {
		return echo.NewHTTPError(http.StatusBadRequest, "You are not registered in the course.")
	}

	// 既に出席しているか
	var attendances int
	if err := h.DB.Get(&attendances, "SELECT COUNT(*) FROM `attendances` WHERE `class_id` = ? AND `user_id` = ?", class.ID, userID); err != nil {
		return echo.NewHTTPError(http.StatusInternalServerError, fmt.Sprintf("check attendance: %v", err))
	}
	if attendances > 0 {
		return echo.NewHTTPError(http.StatusBadRequest, "You have already attended in this class.")
	}

	// 出席コード登録
	if _, err := h.DB.Exec("INSERT INTO `attendances` (`class_id`, `user_id`, `created_at`) VALUES (?, ?, NOW(6))", class.ID, userID); err != nil {
		return echo.NewHTTPError(http.StatusInternalServerError, fmt.Sprintf("create attendance: %v", err))
	}

	return context.NoContent(http.StatusNoContent)
}<|MERGE_RESOLUTION|>--- conflicted
+++ resolved
@@ -159,13 +159,11 @@
 	Password string    `json:"password,omitempty"`
 }
 
-<<<<<<< HEAD
 type RegisterCoursesRequestContent struct {
 	ID string `json:"id"`
 }
 
 type RegisterCoursesRequest []RegisterCoursesRequestContent
-=======
 type GetAttendanceCodeResponse struct {
 	Code string `json:"code"`
 }
@@ -180,7 +178,6 @@
 type PostAttendanceCodeRequest struct {
 	Code string `json:"code"`
 }
->>>>>>> 7a82f025
 
 type UserType string
 
@@ -197,7 +194,6 @@
 	Type           UserType  `db:"type"`
 }
 
-<<<<<<< HEAD
 type Course struct {
 	ID          string `db:"id"`
 	Name        string `db:"name"`
@@ -213,7 +209,8 @@
 	DayOfWeek string `db:"day_of_week"`
 	Semester  string `db:"semester"`
 	Year      uint32 `db:"year"`
-=======
+}
+
 type Class struct {
 	ID             uuid.UUID `db:"id"`
 	CourseID       uuid.UUID `db:"course_id"`
@@ -226,7 +223,6 @@
 	ClassID   uuid.UUID `db:"class_id"`
 	UserID    uuid.UUID `db:"user_id"`
 	CreatedAt time.Time `db:"created_at"`
->>>>>>> 7a82f025
 }
 
 func (h *handlers) Login(c echo.Context) error {
