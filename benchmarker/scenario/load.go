--- conflicted
+++ resolved
@@ -189,18 +189,9 @@
 					if len(res) > 0 {
 						checkTargetID = res[0].ID.String()
 					}
-<<<<<<< HEAD
-=======
 
 					// Linkヘッダから次ページのPath + QueryParamを取得
 					_, nextPathParam = parseLinkHeader(hres)
-
-					select {
-					case <-ctx.Done():
-						return
-					default:
-					}
->>>>>>> f03ae36b
 				}
 
 				// 検索で得たコースのシラバスを確認する
