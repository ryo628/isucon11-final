--- conflicted
+++ resolved
@@ -250,11 +250,7 @@
 		}
 
 		scenario.ContestantLogger.Printf("ERR: %v", err)
-<<<<<<< HEAD
-		scenario.AdminLogger.Printf("ERR: %+v", err)
-=======
 		scenario.DebugLogger.Printf("ERR: %+v", err) // includes stack trace
->>>>>>> 60372de5
 	})
 
 	b.AddScenario(s)
