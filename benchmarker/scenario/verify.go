package scenario

import (
	"archive/zip"
	"bytes"
	"fmt"
	"hash/crc32"
	"io/ioutil"
	"math/rand"
	"net/http"
	"strconv"
	"strings"

	"github.com/isucon/isucon11-final/benchmarker/api"
	"github.com/isucon/isucon11-final/benchmarker/fails"
	"github.com/isucon/isucon11-final/benchmarker/model"

	"github.com/isucon/isucandar/failure"
)

// verify.go
// apiパッケージのレスポンス検証を行うもの
// http.Responseと検証に必要なデータを受け取ってerrorを返す
// param: http.Response, 検証用modelオブジェクト
// return: error

// TODO: 決め打ちではなく外から指定できるようにする
const (
	searchCourseVerifyRate = 0.2
	assignmentsVerifyRate  = 0.2
)

func errInvalidStatusCode(res *http.Response, expected []int) error {
	str := ""
	for _, v := range expected {
		str += strconv.Itoa(v) + ","
	}
	str = str[:len(str)-1]
	return failure.NewError(fails.ErrInvalidStatus, fmt.Errorf("期待するHTTPステータスコード以外が返却されました. %s: %s, expected: %s, actual: %d", res.Request.Method, res.Request.URL.Path,
		str, res.StatusCode))
}

func errInvalidResponse(message string, args ...interface{}) error {
	return failure.NewError(fails.ErrApplication, fmt.Errorf(message, args...))
}

func verifyStatusCode(res *http.Response, allowedStatusCodes []int) error {
	for _, code := range allowedStatusCodes {
		if res.StatusCode == code {
			return nil
		}
	}
	return errInvalidStatusCode(res, allowedStatusCodes)
}

<<<<<<< HEAD
func verifyGrades(res *api.GetGradeResponse, courses []*model.Course, userCode string) []error {
	// summaryはcreditが検証できそうな気がするけどめんどくさいのでしてない

	// ここで集めなくてレスポンスごとにやるようにしたほうが効率が良い
	simpleCourseResults := make(map[string]*model.SimpleCourseResult, len(courses))
	for _, course := range courses {
		classScore := course.CollectUserScores(userCode)
		simpleCourseResults[course.Code] = model.NewSimpleCourseResult(course.Name, course.Code, model.CalculateTotalScore(classScore), classScore)
	}

	if len(simpleCourseResults) != len(res.CourseResults) {
		return []error{errInvalidResponse("成績確認でのコース結果の数が一致しません")}
	}

	for _, resCourseResult := range res.CourseResults {
		if _, ok := simpleCourseResults[resCourseResult.Code]; !ok {
			return []error{errInvalidResponse("成績確認で期待しないコースが含まれています")}
		}

		courseResultErrs := verifySimpleCourseResult(simpleCourseResults[resCourseResult.Code], &resCourseResult)
		if len(courseResultErrs) > 0 {
			return courseResultErrs
		}
	}

=======
func verifyMe(res *api.GetMeResponse, expectedUserAccount *model.UserAccount, expectedAdminFlag bool) error {
	if res.Code != expectedUserAccount.Code {
		return errInvalidResponse("学籍番号が期待する値と一致しません")
	}

	if res.IsAdmin != expectedAdminFlag {
		return errInvalidResponse("管理者フラグが期待する値と一致しません")
	}

	return nil
}

func verifyGrades(res *api.GetGradeResponse) error {
	// TODO: modelとして何を渡すか
	// TODO: 成績のverify
>>>>>>> 4f945ddc
	return nil
}

func verifySimpleCourseResult(expected *model.SimpleCourseResult, res *api.CourseResult) []error {
	if expected.Name != res.Name {
		AdminLogger.Println(fmt.Printf("expected: %s, actual: %s", expected.Name, res.Name))
		return []error{errInvalidResponse("成績確認結果のコース名が違います")}
	}

	if expected.Code != res.Code {
		AdminLogger.Println(fmt.Printf("expected: %s, actual: %s", expected.Code, res.Code))
		return []error{errInvalidResponse("成績確認の生徒のCodeが一致しません")}
	}

	if expected.TotalScore != res.TotalScore {
		AdminLogger.Println(fmt.Printf("expected: %d, actual: %d", expected.TotalScore, res.TotalScore))
		return []error{errInvalidResponse("成績確認のコースのトータルスコアが一致しません")}
	}

	if len(expected.ClassScores) != len(res.ClassScores) {
		AdminLogger.Println(fmt.Printf("expected: %d, actual: %d\n", len(expected.ClassScores), len(res.ClassScores)))
		return []error{errInvalidResponse("成績確認でのクラスの数が一致しません")}
	}

	// 最新のクラスの成績はまだ更新されているか判断できない
	// 一つ前のクラスの処理が終わらないと次のクラスの処理は始まらないので、
	// 一つ前のクラスまでの成績は正しくなっているはず
	// https://github.com/isucon/isucon11-final/pull/293#discussion_r690946334
	for i := 0; i < len(expected.ClassScores)-1; i++ {
		scoreErrs := verifyClassScores(expected.ClassScores[i], &res.ClassScores[len(res.ClassScores)-i-1])
		if len(scoreErrs) > 0 {
			return scoreErrs
		}
	}

	return nil
}

func verifyClassScores(expected *model.ClassScore, res *api.ClassScore) []error {
	errs := make([]error, 0)

	if expected.ClassID != res.ClassID {
		errs = append(errs, errInvalidResponse("成績確認でのクラスのIDが一致しません"))
		AdminLogger.Println("expected: ", expected.ClassID, "actual: ", res.ClassID)
		return errs
	}
	if expected.Part != res.Part {
		errs = append(errs, errInvalidResponse("成績確認でのクラスのpartが一致しません"))
		AdminLogger.Println("expected: ", expected.Part, "actual: ", res.Part)
		return errs
	}

	if expected.Score != res.Score {
		errs = append(errs, errInvalidResponse("成績確認でのクラスのスコアが一致しません"))
	}

	if expected.Title != res.Title {
		errs = append(errs, errInvalidResponse("成績確認でのクラスのタイトルが一致しません"))
	}

	return errs
}

func verifySearchCourseResult(res *api.GetCourseDetailResponse, param *model.SearchCourseParam) error {
	if param.Type != "" && res.Type != api.CourseType(param.Type) {
		return errInvalidResponse("科目検索結果に検索条件のタイプと一致しない科目が含まれています")
	}

	if param.Credit != 0 && res.Credit != uint8(param.Credit) {
		return errInvalidResponse("科目検索結果に検索条件の単位数と一致しない科目が含まれています")
	}

	if param.Teacher != "" && res.Teacher != param.Teacher {
		return errInvalidResponse("科目検索結果に検索条件の講師と一致しない科目が含まれています")
	}

	// resは1-6, paramは0-5
	if param.Period != -1 && res.Period != uint8(param.Period+1) {
		return errInvalidResponse("科目検索結果に検索条件の時限と一致しない科目が含まれています")
	}

	if param.DayOfWeek != -1 && res.DayOfWeek != api.DayOfWeekTable[param.DayOfWeek] {
		return errInvalidResponse("科目検索結果に検索条件の曜日と一致しない科目が含まれています")
	}

	// 以下の条件のいずれかを満たしたものがヒットする
	// - Nameに指定キーワードがすべて含まれている
	// - Keywordに指定キーワードがすべて含まれている
	isNameHit := true
	isKeywordsHit := true
	for _, keyword := range param.Keywords {
		if !strings.Contains(res.Name, keyword) {
			isNameHit = false
		}
		if !strings.Contains(res.Keywords, keyword) {
			isKeywordsHit = false
		}
	}

	if !isNameHit && !isKeywordsHit {
		return errInvalidResponse("科目検索結果に検索条件のキーワードにヒットしない科目が含まれています")
	}

	return nil
}

func verifySearchCourseResults(res []*api.GetCourseDetailResponse, param *model.SearchCourseParam) []error {
	errs := make([]error, 0)
	for _, course := range res {
		if rand.Float64() < searchCourseVerifyRate {
			if err := verifySearchCourseResult(course, param); err != nil {
				errs = append(errs, err)
			}
		}
	}

	// CreatedAtの降順でソートされているか
	for i := 0; i < len(res)-1; i++ {
		if res[i].Code > res[i+1].Code {
			errs = append(errs, errInvalidResponse("科目検索結果の順序が不正です"))
			break
		}
	}

	return errs
}

func verifyAnnouncement(res *api.AnnouncementResponse, announcementStatus *model.AnnouncementStatus) error {
	if res.CourseID != announcementStatus.Announcement.CourseID {
		return errInvalidResponse("お知らせの講義IDが期待する値と一致しません")
	}

	if res.CourseName != announcementStatus.Announcement.CourseName {
		return errInvalidResponse("お知らせの講義名が期待する値と一致しません")
	}

	if res.Title != announcementStatus.Announcement.Title {
		return errInvalidResponse("お知らせのタイトルが期待する値と一致しません")
	}

	if res.Message != announcementStatus.Announcement.Message {
		return errInvalidResponse("お知らせのメッセージが期待する値と一致しません")
	}

	if res.Unread != announcementStatus.Unread {
		return errInvalidResponse("お知らせの未読/既読状態が期待する値と一致しません")
	}

	if res.CreatedAt != announcementStatus.Announcement.CreatedAt {
		return errInvalidResponse("お知らせの生成時刻が期待する値と一致しません")
	}

	return nil
}

// お知らせ一覧の中身の検証
// TODO: ヘルパ関数作ってverifyAnnouncementとまとめても良いかも
func verifyAnnouncementsContent(res *api.AnnouncementResponse, announcementStatus *model.AnnouncementStatus) error {
	if res.CourseID != announcementStatus.Announcement.CourseID {
		return errInvalidResponse("お知らせの講義IDが期待する値と一致しません")
	}

	if res.CourseName != announcementStatus.Announcement.CourseName {
		return errInvalidResponse("お知らせの講義名が期待する値と一致しません")
	}

	if res.Title != announcementStatus.Announcement.Title {
		return errInvalidResponse("お知らせのタイトルが期待する値と一致しません")
	}

	if res.Unread != announcementStatus.Unread {
		return errInvalidResponse("お知らせの未読/既読状態が期待する値と一致しません")
	}

	if res.CreatedAt != announcementStatus.Announcement.CreatedAt {
		return errInvalidResponse("お知らせの生成時刻が期待する値と一致しません")
	}

	return nil
}

func verifyAnnouncements(res *api.GetAnnouncementsResponse, student *model.Student) []error {
	errs := make([]error, 0)

	// リストの中身の検証
	// MEMO: ランダムで数件チェックにしてもいいかも
	// MEMO: unreadだけ返すとハックできそう
	for _, announcement := range res.Announcements {
		announcementStatus := student.GetAnnouncement(announcement.ID)
		if announcementStatus == nil {
			// webappでは認識されているが、ベンチではまだ認識されていないお知らせ
			// load中には検証できないのでskip
			continue
		}

		if err := verifyAnnouncementsContent(&announcement, announcementStatus); err != nil {
			errs = append(errs, err)
		}
	}

	// CreatedAtの降順でソートされているか
	for i := 0; i < len(res.Announcements)-1; i++ {
		if res.Announcements[i].CreatedAt < res.Announcements[i+1].CreatedAt {
			errs = append(errs, errInvalidResponse("お知らせの順序が不正です"))
			break
		}
	}

	// MEMO: res.UnreadCountはload中には検証できなさそう

	return errs
}

func verifyClass(res *api.GetClassResponse, class *model.Class) error {
	if res.ID != class.ID {
		return errInvalidResponse("講義IDが期待する値と一致しません")
	}

	if res.Title != class.Title {
		return errInvalidResponse("講義のタイトルが期待する値と一致しません")
	}

	if res.Description != class.Desc {
		return errInvalidResponse("講義の説明文が期待する値と一致しません")
	}

	if res.Part != class.Part {
		return errInvalidResponse("講義のパートが期待する値と一致しません")
	}

	// TODO: SubmissionClosedAtの検証
	// TODO: Submittedの検証

	return nil
}

func verifyClasses(res []*api.GetClassResponse, classes []*model.Class) error {
	if len(res) != len(classes) {
		return errInvalidResponse("講義数が期待する数と一致しません")
	}

	if len(res) > 0 {
		// 最後に追加された講義だけ中身を検証する
		return verifyClass(res[len(res)-1], classes[len(classes)-1])
	}

	return nil
}

func verifyAssignments(assignmentsData []byte, class *model.Class) error {
	if rand.Float64() < assignmentsVerifyRate {
		r, err := zip.NewReader(bytes.NewReader(assignmentsData), int64(len(assignmentsData)))
		if err != nil {
			return errInvalidResponse("課題zipの展開に失敗しました")
		}

		downloadedAssignments := make(map[string]uint32)
		for _, f := range r.File {
			rc, err := f.Open()
			if err != nil {
				return errInvalidResponse("課題zipのデータ読み込みに失敗しました")
			}
			assignmentData, err := ioutil.ReadAll(rc)
			rc.Close()
			if err != nil {
				return errInvalidResponse("課題zipのデータ読み込みに失敗しました")
			}
			downloadedAssignments[f.Name] = crc32.ChecksumIEEE(assignmentData)
		}

		// mapのサイズが等しく、ダウンロードされた課題がすべて実際に提出した課題ならば、ダウンロードされた課題と提出した課題は集合として等しい
		if len(downloadedAssignments) != class.GetSubmittedCount() {
			return errInvalidResponse("課題zipに含まれるファイルの数が期待する値と一致しません")
		}

		for name, checksumDownloaded := range downloadedAssignments {
			checksumSubmitted, exists := class.GetAssignmentChecksum(name)
			if !exists {
				return errInvalidResponse("課題を提出していない学生のファイルが課題zipに含まれています")
			} else if checksumDownloaded != checksumSubmitted {
				return errInvalidResponse("ダウンロードされた課題が提出された課題と一致しません")
			}
		}
	}

	return nil
}<|MERGE_RESOLUTION|>--- conflicted
+++ resolved
@@ -53,7 +53,18 @@
 	return errInvalidStatusCode(res, allowedStatusCodes)
 }
 
-<<<<<<< HEAD
+func verifyMe(res *api.GetMeResponse, expectedUserAccount *model.UserAccount, expectedAdminFlag bool) error {
+	if res.Code != expectedUserAccount.Code {
+		return errInvalidResponse("学籍番号が期待する値と一致しません")
+	}
+
+	if res.IsAdmin != expectedAdminFlag {
+		return errInvalidResponse("管理者フラグが期待する値と一致しません")
+	}
+
+	return nil
+}
+
 func verifyGrades(res *api.GetGradeResponse, courses []*model.Course, userCode string) []error {
 	// summaryはcreditが検証できそうな気がするけどめんどくさいのでしてない
 
@@ -79,23 +90,6 @@
 		}
 	}
 
-=======
-func verifyMe(res *api.GetMeResponse, expectedUserAccount *model.UserAccount, expectedAdminFlag bool) error {
-	if res.Code != expectedUserAccount.Code {
-		return errInvalidResponse("学籍番号が期待する値と一致しません")
-	}
-
-	if res.IsAdmin != expectedAdminFlag {
-		return errInvalidResponse("管理者フラグが期待する値と一致しません")
-	}
-
-	return nil
-}
-
-func verifyGrades(res *api.GetGradeResponse) error {
-	// TODO: modelとして何を渡すか
-	// TODO: 成績のverify
->>>>>>> 4f945ddc
 	return nil
 }
 
