--- conflicted
+++ resolved
@@ -5,6 +5,7 @@
 	"encoding/json"
 	"io"
 	"net/http"
+	"time"
 
 	"github.com/isucon/isucon11-final/benchmarker/fails"
 
@@ -115,7 +116,6 @@
 	return hres, res, nil
 }
 
-<<<<<<< HEAD
 func AddClassAction(ctx context.Context, agent *agent.Agent, course *model.Course, part int) (*http.Response, *model.Class, *model.Announcement, error) {
 	class := generate.Class(part)
 	req := api.AddClassRequest{
@@ -140,16 +140,10 @@
 	// TODO
 	announcement := model.NewAnnouncement("", course.ID, course.Name, "test title")
 	return hres, class, announcement, nil
-=======
+}
 func AddCourseAction(ctx context.Context, faculty *model.Faculty, course *model.Course) (*http.Response, error) {
 	<-time.After(RequestDuration * time.Millisecond) // FIXME: for debug
 	return nil, nil
-}
-
-func AddClassAction(ctx context.Context, agent *agent.Agent, course *model.Course) (*http.Response, *model.Class, *model.Announcement, error) {
-	<-time.After(RequestDuration * time.Millisecond) // FIXME: for debug
-	return nil, nil, nil, nil
->>>>>>> f94eedc3
 }
 
 func SubmitAssignmentAction(ctx context.Context, agent *agent.Agent, courseID, classID string, submission *model.Submission) (*http.Response, error) {
