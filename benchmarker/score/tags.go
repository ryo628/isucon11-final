package score

import "github.com/isucon/isucandar/score"

const (
	// score
	ScoreSubmitAssignment    score.ScoreTag = "SubmitAssignment"
	ScoreGetAnnouncementList score.ScoreTag = "GetAnnouncementList"

	// other (needs attention)
	SkipRegisterNoCourseAvailable score.ScoreTag = "!1.SkipRegisterNoCourseAvailable"
<<<<<<< HEAD
	ValidateTimeout               score.ScoreTag = "!2.ValidateTimeout"
=======
	SkipAddStudentPoolEmpty       score.ScoreTag = "!2.SkipAddStudentPoolEmpty"
>>>>>>> e66a00b3

	// other
	ActiveStudents           score.ScoreTag = "_O01.ActiveStudents"
	StartCourseStudents      score.ScoreTag = "_O02.StartCourseStudents"
	FinishCourses            score.ScoreTag = "_O03.FinishCourses"
	FinishCourseStudents     score.ScoreTag = "_O04.FinishCourseStudents"
	GetAnnouncementsDetail   score.ScoreTag = "_O05.GetAnnouncementDetail"
	CourseStartCourseUnder10 score.ScoreTag = "_O06.StartCourseUnder10"
	CourseStartCourseUnder20 score.ScoreTag = "_O07.StartCourseUnder20"
	CourseStartCourseUnder30 score.ScoreTag = "_O08.StartCourseUnder30"
	CourseStartCourseUnder40 score.ScoreTag = "_O09.StartCourseUnder40"
	CourseStartCourseUnder50 score.ScoreTag = "_O10.StartCourseUnder50"
	CourseStartCourseFull    score.ScoreTag = "_O11.StartCourseFull"

	// registration scenario
	RegGetGrades                    score.ScoreTag = "_R1.GetGrades"
	RegSearchCourses                score.ScoreTag = "_R2.SearchCourses"
	RegGetCourseDetail              score.ScoreTag = "_R3.GetCourseDetail"
	RegGetCourseDetailVerifySkipped score.ScoreTag = "_R4.GetCourseDetailVerifySkipped"
	RegGetRegisteredCourses         score.ScoreTag = "_R5.GetRegisteredCourses"
	RegRegisterCourses              score.ScoreTag = "_R6.RegisterCourses"
	RegRegisterCourseStudents       score.ScoreTag = "_R7.RegisterCourseStudents"

	// read announcement scenario
	UnreadGetAnnouncementList   score.ScoreTag = "_U1.GetAnnouncementList"
	UnreadGetAnnouncementDetail score.ScoreTag = "_U2.GetAnnouncementDetail"

	// read announcement paging scenario
	PagingGetAnnouncementList   score.ScoreTag = "_P1.GetAnnouncementList"
	PagingGetAnnouncementDetail score.ScoreTag = "_P2.GetAnnouncementDetail"

	// course scenario
	CourseAddCourse           score.ScoreTag = "_C1.AddCourse"
	CourseAddClass            score.ScoreTag = "_C2.AddClass"
	CourseAddAnnouncement     score.ScoreTag = "_C3.AddAnnouncement"
	CourseGetClasses          score.ScoreTag = "_C4.GetClasses"
	CourseSubmitAssignment    score.ScoreTag = "_C5.SubmitAssignment"
	CourseDownloadSubmissions score.ScoreTag = "_C6.DownloadSubmissions"
	CourseRegisterScore       score.ScoreTag = "_C7.RegisterScore"
)

var Tags = []score.ScoreTag{
	// score
	ScoreSubmitAssignment,
	ScoreGetAnnouncementList,

	// other (needs attention)
	SkipRegisterNoCourseAvailable,
<<<<<<< HEAD
	ValidateTimeout,
=======
	SkipAddStudentPoolEmpty,
>>>>>>> e66a00b3

	// other
	ActiveStudents,
	StartCourseStudents,
	FinishCourses,
	FinishCourseStudents,
	GetAnnouncementsDetail,

	CourseStartCourseUnder10,
	CourseStartCourseUnder20,
	CourseStartCourseUnder30,
	CourseStartCourseUnder40,
	CourseStartCourseUnder50,
	CourseStartCourseFull,

	// registration scenario
	RegGetGrades,
	RegSearchCourses,
	RegGetCourseDetail,
	RegGetCourseDetailVerifySkipped,
	RegGetRegisteredCourses,
	RegRegisterCourses,
	RegRegisterCourseStudents,

	// read announcement scenario
	UnreadGetAnnouncementList,
	UnreadGetAnnouncementDetail,

	// read announcement paging scenario
	PagingGetAnnouncementList,
	PagingGetAnnouncementDetail,

	// course scenario
	CourseAddCourse,
	CourseAddClass,
	CourseAddAnnouncement,
	CourseGetClasses,
	CourseSubmitAssignment,
	CourseDownloadSubmissions,
	CourseRegisterScore,
}

var (
	// TagsForContestant 競技者に見せるタグ一覧
	// _ や ! で始まるタグは競技者には見せない
	// ! で始まるタグは一つでもあるとベンチマーカーにバグがある
	TagsForContestant         []score.ScoreTag
	MaxTagLength              int
	MaxTagLengthForContestant int
)

func init() {
	for _, tag := range Tags {
		if tag[0] != '_' && tag[0] != '!' {
			TagsForContestant = append(TagsForContestant, tag)
		}
	}
	MaxTagLength = maxLength(Tags)
	MaxTagLengthForContestant = maxLength(TagsForContestant)
}

func maxLength(arr []score.ScoreTag) int {
	max := 0
	for _, v := range arr {
		if len(v) > max {
			max = len(v)
		}
	}
	return max
}<|MERGE_RESOLUTION|>--- conflicted
+++ resolved
@@ -9,11 +9,8 @@
 
 	// other (needs attention)
 	SkipRegisterNoCourseAvailable score.ScoreTag = "!1.SkipRegisterNoCourseAvailable"
-<<<<<<< HEAD
-	ValidateTimeout               score.ScoreTag = "!2.ValidateTimeout"
-=======
 	SkipAddStudentPoolEmpty       score.ScoreTag = "!2.SkipAddStudentPoolEmpty"
->>>>>>> e66a00b3
+	ValidateTimeout               score.ScoreTag = "!3.ValidateTimeout"
 
 	// other
 	ActiveStudents           score.ScoreTag = "_O01.ActiveStudents"
@@ -62,11 +59,8 @@
 
 	// other (needs attention)
 	SkipRegisterNoCourseAvailable,
-<<<<<<< HEAD
+	SkipAddStudentPoolEmpty,
 	ValidateTimeout,
-=======
-	SkipAddStudentPoolEmpty,
->>>>>>> e66a00b3
 
 	// other
 	ActiveStudents,
