--- conflicted
+++ resolved
@@ -317,7 +317,6 @@
 	CreatedAt time.Time `db:"created_at"`
 }
 
-<<<<<<< HEAD
 type Assignment struct {
 	ID          uuid.UUID `db:"id"`
 	ClassID     uuid.UUID `db:"class_id"`
@@ -325,14 +324,14 @@
 	Description string    `db:"description"`
 	Deadline    time.Time `db:"deadline"`
 	CreatedAt   time.Time `db:"created_at"`
-=======
+}
+
 type Announcement struct {
 	ID         uuid.UUID `db:"id"`
 	CourseName string    `db:"name"`
 	Title      string    `db:"title"`
 	Message    string    `db:"message"`
 	CreatedAt  time.Time `db:"created_at"`
->>>>>>> c58582a1
 }
 
 func (h *handlers) Login(c echo.Context) error {
