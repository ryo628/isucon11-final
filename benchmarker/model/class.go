package model

import (
	"sync"
)

type ClassParam struct {
	Title     string
	Desc      string
	Part      uint8 // n回目のクラス
	CreatedAt int64
}

type Class struct {
	*ClassParam
<<<<<<< HEAD
	ID                   string
	userScores           map[string]*ClassScore
	submittedAssignments map[string]uint32 // 学籍番号 -> 課題ファイルchecksum

	rmu sync.RWMutex
=======
	ID                string
	submissionSummary map[string]*SubmissionSummary // 学籍番号 -> 課題ファイルchecksum
	rmu               sync.RWMutex
>>>>>>> 7cb7ed54
}

func NewClass(id string, param *ClassParam) *Class {
	return &Class{
<<<<<<< HEAD
		ClassParam:           param,
		ID:                   id,
		userScores:           make(map[string]*ClassScore, 50), // とりあえずclassの履修人数上限にする
		submittedAssignments: make(map[string]uint32),

		rmu: sync.RWMutex{},
	}
}

func (c *Class) InsertUserScores(userCode string, score int) {
	c.rmu.Lock()
	defer c.rmu.Unlock()

	if _, ok := c.userScores[userCode]; !ok {
		c.userScores[userCode] = NewClassScore(c, score)
=======
		ClassParam:        param,
		ID:                id,
		submissionSummary: make(map[string]*SubmissionSummary),
		rmu:               sync.RWMutex{},
>>>>>>> 7cb7ed54
	}

	c.userScores[userCode].Score = score
}

func (c *Class) RemoveUserScores(userCode string) {
	c.rmu.Lock()
	defer c.rmu.Unlock()

	delete(c.userScores, userCode)
}

func (c *Class) AddSubmissionSummary(studentCode string, summary *SubmissionSummary) {
	c.rmu.Lock()
	defer c.rmu.Unlock()

	// ここでsummary=nilをセットするとSubmissionSummary(studentCode)で存在チェックしたいときに区別つかなくなる
	c.submissionSummary[studentCode] = summary
}

func (c *Class) SubmissionSummary(studentCode string) *SubmissionSummary {
	c.rmu.RLock()
	defer c.rmu.RUnlock()

	return c.submissionSummary[studentCode]
}

func (c *Class) GetSubmittedCount() int {
	c.rmu.RLock()
	defer c.rmu.RUnlock()

	return len(c.submissionSummary)
}<|MERGE_RESOLUTION|>--- conflicted
+++ resolved
@@ -13,28 +13,17 @@
 
 type Class struct {
 	*ClassParam
-<<<<<<< HEAD
-	ID                   string
-	userScores           map[string]*ClassScore
-	submittedAssignments map[string]uint32 // 学籍番号 -> 課題ファイルchecksum
-
-	rmu sync.RWMutex
-=======
 	ID                string
 	submissionSummary map[string]*SubmissionSummary // 学籍番号 -> 課題ファイルchecksum
 	rmu               sync.RWMutex
->>>>>>> 7cb7ed54
 }
 
 func NewClass(id string, param *ClassParam) *Class {
 	return &Class{
-<<<<<<< HEAD
-		ClassParam:           param,
-		ID:                   id,
-		userScores:           make(map[string]*ClassScore, 50), // とりあえずclassの履修人数上限にする
-		submittedAssignments: make(map[string]uint32),
-
-		rmu: sync.RWMutex{},
+		ClassParam:        param,
+		ID:                id,
+		submissionSummary: make(map[string]*SubmissionSummary),
+		rmu:               sync.RWMutex{},
 	}
 }
 
@@ -44,12 +33,6 @@
 
 	if _, ok := c.userScores[userCode]; !ok {
 		c.userScores[userCode] = NewClassScore(c, score)
-=======
-		ClassParam:        param,
-		ID:                id,
-		submissionSummary: make(map[string]*SubmissionSummary),
-		rmu:               sync.RWMutex{},
->>>>>>> 7cb7ed54
 	}
 
 	c.userScores[userCode].Score = score
