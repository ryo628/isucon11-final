package scenario

import (
	"context"
	"fmt"
	"math/rand"
	"net/http"
	"sync"
	"time"

	"github.com/isucon/isucandar"
	"github.com/isucon/isucandar/parallel"

	"github.com/isucon/isucon11-final/benchmarker/api"
	"github.com/isucon/isucon11-final/benchmarker/fails"
	"github.com/isucon/isucon11-final/benchmarker/generate"
	"github.com/isucon/isucon11-final/benchmarker/model"
	"github.com/isucon/isucon11-final/benchmarker/util"
)

func (s *Scenario) Validation(ctx context.Context, step *isucandar.BenchmarkStep) error {
	if s.NoLoad {
		return nil
	}
	ContestantLogger.Printf("===> VALIDATION")

	s.validateAnnouncements(ctx, step)
	s.validateCourses(ctx, step)
	s.validateGrades(ctx, step)

	return nil
}

func (s *Scenario) validateAnnouncements(ctx context.Context, step *isucandar.BenchmarkStep) {
	errTimeout := fails.ErrorCritical(fmt.Errorf("時間内にお知らせの検証が完了しませんでした"))
	errNotMatchUnreadCountAmongPages := func(hres *http.Response) error {
		return fails.ErrorCritical(fails.ErrorInvalidResponse("各ページの unread_count の値が一致しません", hres))
	}
	errNotMatchUnreadCount := func(hres *http.Response) error {
		return fails.ErrorCritical(fails.ErrorInvalidResponse("unread_count の値が不正です", hres))
	}
	errNotSorted := func(hres *http.Response) error {
		return fails.ErrorCritical(fails.ErrorInvalidResponse("お知らせの順序が不正です", hres))
	}
	errNotMatch := func(hres *http.Response) error {
		return fails.ErrorCritical(fails.ErrorInvalidResponse("お知らせの内容が不正です", hres))
	}
	errNotMatchOver := func(hres *http.Response) error {
		return fails.ErrorCritical(fails.ErrorInvalidResponse("最終検証にて存在しないはずのお知らせが見つかりました", hres))
	}
	errNotMatchUnder := func(hres *http.Response) error {
		return fails.ErrorCritical(fails.ErrorInvalidResponse("最終検証にて存在するはずのお知らせが見つかりませんでした", hres))
	}
	errDuplicated := func(hres *http.Response) error {
		return fails.ErrorCritical(fails.ErrorInvalidResponse("最終検証にて重複したIDのお知らせが見つかりました", hres))
	}

	sampleCount := int64(float64(s.ActiveStudentCount()) * validateAnnouncementsRate)
	sampleIndices := generate.ShuffledInts(s.ActiveStudentCount())[:sampleCount]

	wg := sync.WaitGroup{}
	wg.Add(len(sampleIndices))
	for _, sampleIndex := range sampleIndices {
		student := s.activeStudents[sampleIndex]
		go func() {
			defer wg.Done()

			// 1〜5秒ランダムに待つ
			time.Sleep(time.Duration(rand.Int63n(5)+1) * time.Second)

			// responseに含まれるunread_count
			responseUnreadCounts := make([]int, 0)
			actualAnnouncements := make([]api.AnnouncementResponse, 0)
			actualAnnouncementsMap := make(map[string]api.AnnouncementResponse)

			timer := time.After(10 * time.Second)
			var hresSample *http.Response
			var next string
			for {
				hres, res, err := GetAnnouncementListAction(ctx, student.Agent, next, "")
				if err != nil {
					step.AddError(fails.ErrorCritical(err))
					return
				}

				responseUnreadCounts = append(responseUnreadCounts, res.UnreadCount)
				actualAnnouncements = append(actualAnnouncements, res.Announcements...)
				for _, a := range res.Announcements {
					actualAnnouncementsMap[a.ID] = a
				}

				hresSample = hres
				_, next = parseLinkHeader(hres)
				if next == "" {
					break
				}

				select {
				case <-timer:
					step.AddError(errTimeout)
					break
				default:
				}
			}

			// UnreadCount は各ページのレスポンスですべて同じ値が返ってくることを検証
			for _, unreadCount := range responseUnreadCounts {
				if responseUnreadCounts[0] != unreadCount {
					step.AddError(errNotMatchUnreadCountAmongPages(hresSample))
					return
				}
			}

			// 順序の検証
			for i := 0; i < len(actualAnnouncements)-1; i++ {
				if actualAnnouncements[i].ID < actualAnnouncements[i+1].ID {
					step.AddError(errNotSorted(hresSample))
					return
				}
			}

			// レスポンスのunread_countの検証
			var actualUnreadCount int
			for _, a := range actualAnnouncements {
				if a.Unread {
					actualUnreadCount++
				}
			}
			if !AssertEqual("response unread count", actualUnreadCount, responseUnreadCounts[0]) {
				step.AddError(errNotMatchUnreadCount(hresSample))
				return
			}

			// actual の重複確認
			existingID := make(map[string]struct{}, len(actualAnnouncements))
			for _, a := range actualAnnouncements {
				if _, ok := existingID[a.ID]; ok {
					step.AddError(errDuplicated(hresSample))
					return
				}
				existingID[a.ID] = struct{}{}
			}

			expectAnnouncements := student.Announcements()
			for _, expectStatus := range expectAnnouncements {
				expect := expectStatus.Announcement
				actual, ok := actualAnnouncementsMap[expect.ID]

				if !ok {
					AdminLogger.Printf("less announcements -> name: %v, title:  %v", actual.CourseName, actual.Title)
					step.AddError(errNotMatchUnder(hresSample))
					return
				}

				// for debug
				if !expectStatus.Dirty {
					if !AssertEqual("announcement Unread", expectStatus.Unread, actual.Unread) {
						AdminLogger.Printf("unread mismatch -> name: %v, title:  %v", actual.CourseName, actual.Title)
					}
				}

				// for debug
				if !AssertEqual("announcement ID", expect.ID, actual.ID) ||
					!AssertEqual("announcement Code", expect.CourseID, actual.CourseID) ||
					!AssertEqual("announcement Title", expect.Title, actual.Title) ||
					!AssertEqual("announcement CourseName", expect.CourseName, actual.CourseName) {
					AdminLogger.Printf("announcement mismatch -> name: %v, title:  %v", actual.CourseName, actual.Title)
				}

				// Dirtyフラグが立っていない場合のみ、Unreadの検証を行う
				// 既読化RequestがTimeoutで中断された際、ベンチには既読が反映しないがwebapp側が既読化される可能性があるため。
				if err := AssertEqualAnnouncementListContent(expectStatus, &actual, hresSample, !expectStatus.Dirty); err != nil {
					step.AddError(errNotMatch(hresSample))
					return
				}
			}

			if !AssertEqual("announcement len", len(expectAnnouncements), len(actualAnnouncements)) {
				// 上で expect が actual の部分集合であることを確認しているので、ここで数が合わない場合は actual の方が多い
				AdminLogger.Printf("announcement len mismatch -> code: %v", student.Code)
				step.AddError(errNotMatchOver(hresSample))
				return
			}
		}()
	}
	wg.Wait()
}

func (s *Scenario) validateCourses(ctx context.Context, step *isucandar.BenchmarkStep) {
	errNotMatchCount := func(hres *http.Response) error {
		return fails.ErrorCritical(fails.ErrorInvalidResponse("最終検証にて登録されている Course の個数が一致しませんでした", hres))
	}
	errNotMatch := func(hres *http.Response) error {
		return fails.ErrorCritical(fails.ErrorInvalidResponse("最終検証にて存在しないはずの Course が見つかりました", hres))
	}

	students := s.ActiveStudents()
	expectCourses := s.CourseManager.ExposeCoursesForValidation()
	for _, c := range s.initCourses {
		expectCourses[c.ID] = c
	}

	if len(students) == 0 || len(expectCourses) == 0 {
		return
	}

	// searchAPIを叩くユーザ
	student := students[0]

	var actuals []*api.GetCourseDetailResponse
	// 空検索パラメータで全部ページング → 科目をすべて集める
	var hresSample *http.Response
	nextPathParam := "/api/courses"
	for nextPathParam != "" {
		hres, res, err := SearchCourseAction(ctx, student.Agent, nil, nextPathParam)
		if err != nil {
			step.AddError(fails.ErrorCritical(err))
			return
		}
		actuals = append(actuals, res...)

		hresSample = hres
		_, nextPathParam = parseLinkHeader(hres)
	}

	if !AssertEqual("course count", len(expectCourses), len(actuals)) {
		step.AddError(errNotMatchCount(hresSample))
		return
	}

	for _, actual := range actuals {
		expect, ok := expectCourses[actual.ID]
		if !ok {
			step.AddError(errNotMatch(hresSample))
			return
		}

<<<<<<< HEAD
		if err := AssertEqualCourse(expect, actual, true); err != nil {
=======
		if err := AssertEqualCourse(expect, actual, hresSample); err != nil {
>>>>>>> e651cbb1
			AdminLogger.Printf("name: %v", expect.Name)
			step.AddError(errNotMatch(hresSample))
			return
		}
	}
}

func (s *Scenario) validateGrades(ctx context.Context, step *isucandar.BenchmarkStep) {
	activeStudents := s.activeStudents
	users := make(map[string]*model.Student, len(activeStudents))
	for _, activeStudent := range activeStudents {
		if activeStudent.HasFinishedCourse() {
			users[activeStudent.Code] = activeStudent
		}
	}

	p := parallel.NewParallel(ctx, int32(len(users)))
	// n回に1回validationする
	n := 10
	i := 0
	for _, user := range users {
		if i%n != 0 {
			i++
			continue
		} else {
			i++
		}
		user := user
		err := p.Do(func(ctx context.Context) {
			// 1〜5秒ランダムに待つ
			time.Sleep(time.Duration(rand.Int63n(5)+1) * time.Second)

			expected := calculateGradeRes(user, users)

			hres, res, err := GetGradeAction(ctx, user.Agent)
			if err != nil {
				step.AddError(fails.ErrorCritical(err))
				return
			}

			err = AssertEqualGrade(&expected, &res, hres)
			if err != nil {
				step.AddError(fails.ErrorCritical(err))
				return
			}
		})
		if err != nil {
			AdminLogger.Println("info: cannot start parallel: %w", err)
		}
	}

	p.Wait()
}

func calculateGradeRes(student *model.Student, students map[string]*model.Student) model.GradeRes {
	courses := student.Courses()
	courseResults := make(map[string]*model.CourseResult, len(courses))
	for _, course := range courses {
		result := course.CalcCourseResultByStudentCode(student.Code)
		if result == nil {
			panic("unreachable! userCode:" + student.Code)
		}

		courseResults[course.Code] = result
	}

	summary := calculateSummary(students, student.Code)
	return model.NewGradeRes(summary, courseResults)
}

// userCodeがstudentsの中にないとpanicしたり返り値が変な値になったりする
func calculateSummary(students map[string]*model.Student, userCode string) model.Summary {
	n := len(students)
	if n == 0 {
		panic("TODO: len (students) is 0")
	}

	if _, ok := students[userCode]; !ok {
		// ベンチのバグ用のloggerを作ったらそこに出すようにする
		// 呼び出し元が1箇所しか無くて、そこではstudentsのrangeをとってそのkeyをuserCode
		// に渡すので大丈夫なはず
		panic("unreachable! userCode: " + userCode)
	}

	gpas := make([]float64, 0, n)
	for _, student := range students {
		if student.HasFinishedCourse() {
			gpas = append(gpas, student.GPA())
		}
	}

	targetUserGpa := students[userCode].GPA()
	credits := students[userCode].TotalCredit()

	gpaAvg := util.AverageFloat64(gpas, 0)
	gpaMax := util.MaxFloat64(gpas, 0)
	gpaMin := util.MinFloat64(gpas, 0)
	gpaTScore := util.TScoreFloat64(targetUserGpa, gpas)

	return model.Summary{
		Credits:   credits,
		GPA:       targetUserGpa,
		GpaTScore: gpaTScore,
		GpaAvg:    gpaAvg,
		GpaMax:    gpaMax,
		GpaMin:    gpaMin,
	}
}<|MERGE_RESOLUTION|>--- conflicted
+++ resolved
@@ -235,11 +235,7 @@
 			return
 		}
 
-<<<<<<< HEAD
-		if err := AssertEqualCourse(expect, actual, true); err != nil {
-=======
-		if err := AssertEqualCourse(expect, actual, hresSample); err != nil {
->>>>>>> e651cbb1
+		if err := AssertEqualCourse(expect, actual, hresSample, true); err != nil {
 			AdminLogger.Printf("name: %v", expect.Name)
 			step.AddError(errNotMatch(hresSample))
 			return
