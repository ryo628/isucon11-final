--- conflicted
+++ resolved
@@ -233,11 +233,7 @@
 	return nil
 }
 
-<<<<<<< HEAD
-func AssertEqualCourse(expected *model.Course, actual *api.GetCourseDetailResponse, verifyStatus bool) error {
-=======
-func AssertEqualCourse(expected *model.Course, actual *api.GetCourseDetailResponse, hres *http.Response) error {
->>>>>>> e651cbb1
+func AssertEqualCourse(expected *model.Course, actual *api.GetCourseDetailResponse, hres *http.Response, verifyStatus bool) error {
 	if !AssertEqual("course id", expected.ID, actual.ID) {
 		return fails.ErrorInvalidResponse("科目IDが期待する値と一致しません", hres)
 	}
@@ -274,13 +270,8 @@
 		return fails.ErrorInvalidResponse("科目の教員名が期待する値と一致しません", hres)
 	}
 
-<<<<<<< HEAD
 	if verifyStatus && !AssertEqual("course status", expected.Status(), actual.Status) {
-		return errInvalidResponse("科目のステータスが期待する値と一致しません")
-=======
-	if !AssertEqual("course status", expected.Status(), actual.Status) {
 		return fails.ErrorInvalidResponse("科目のステータスが期待する値と一致しません", hres)
->>>>>>> e651cbb1
 	}
 
 	if !AssertEqual("course keywords", expected.Keywords, actual.Keywords) {
