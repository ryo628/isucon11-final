--- conflicted
+++ resolved
@@ -67,33 +67,17 @@
 	if err != nil {
 		return failure.NewError(fails.ErrCritical, err)
 	}
-<<<<<<< HEAD
+
+	_, _, err = InitializeAction(ctx, a)
+	if err != nil {
+		ContestantLogger.Printf("initializeが失敗しました")
+		return failure.NewError(fails.ErrCritical, err)
+	}
+
+	AdminLogger.Printf("Language: %s", s.Language())
 
 	step.Result().Score.Reset()
 	s.Reset()
-	return nil
-}
-
-func (s *Scenario) prepareCheck(parent context.Context, step *isucandar.BenchmarkStep) error {
-	initializeAgent, err := agent.NewAgent(
-		agent.WithNoCache(),
-		agent.WithNoCookie(),
-		agent.WithTimeout(20*time.Second),
-		agent.WithBaseURL(s.BaseURL.String()),
-	)
-	if err != nil {
-		return err
-	}
-=======
->>>>>>> 5d8c3f45
-
-	_, _, err = InitializeAction(ctx, a)
-	if err != nil {
-		ContestantLogger.Printf("initializeが失敗しました")
-		return failure.NewError(fails.ErrCritical, err)
-	}
-
-	AdminLogger.Printf("Language: %s", s.Language())
 	return nil
 }
 
