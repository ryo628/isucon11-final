--- conflicted
+++ resolved
@@ -269,12 +269,7 @@
 		for {
 			select {
 			case <-ticker.C:
-<<<<<<< HEAD
-				scenario.DebugLogger.Printf("[debug] %.f seconds have passed\n", time.Since(startAt).Seconds())
-=======
 				scenario.AdminLogger.Printf("[debug] %.f seconds have passed\n", time.Since(startAt).Seconds())
-				scenario.AdminLogger.Printf("[debug] active student: %v, course: %v, finished course: %v\n", s.ActiveStudentCount(), s.CourseCount(), s.FinishedCourseCount())
->>>>>>> f80ee1fe
 				sendResult(s, step.Result(), false, count%5 == 0)
 			case <-ctx.Done():
 				ticker.Stop()
