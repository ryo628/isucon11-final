--- conflicted
+++ resolved
@@ -120,10 +120,6 @@
 			// BrowserAccess(grade)
 			// resource Verify
 
-<<<<<<< HEAD
-				// 学生は成績を確認し続ける
-				_, res, err := GetGradeAction(ctx, student.Agent)
-=======
 			// 学生は成績を確認し続ける
 			_, res, err := GetGradeAction(ctx, student.Agent)
 			if err != nil {
@@ -158,7 +154,6 @@
 
 				param := generate.SearchCourseParam()
 				_, res, err := SearchCourseAction(ctx, student.Agent, param)
->>>>>>> fe236dfa
 				if err != nil {
 					step.AddError(err)
 					<-timer
@@ -186,17 +181,11 @@
 			default:
 			}
 
-<<<<<<< HEAD
-				// 履修希望コース * searchCountByRegistration 回 検索を行う
-				for i := 0; i < wishRegisterCount*searchCountByRegistration; i++ {
-					timer := time.After(300 * time.Millisecond)
-=======
 			// 仮登録(ベンチ内部では登録済みにする)
 			// TODO: 1度も検索成功してなかったら登録しない
 			semiRegistered := make([]*model.Course, 0, wishRegisterCount)
 
 			randTimeSlots := generate.RandomIntSlice(30) // 平日分のコマ 5*6
->>>>>>> fe236dfa
 
 			studentScheduleMutex := student.ScheduleMutex()
 			studentScheduleMutex.Lock()
@@ -312,21 +301,9 @@
 						step.AddError(err)
 						continue // 次の未読おしらせの確認へ
 					}
-<<<<<<< HEAD
-
-					isSuccess := err == nil
-					if isSuccess {
-						step.AddScore(score.CountRegisterCourses)
-						for _, c := range semiRegistered {
-							c.FinishRegistration()
-							c.SetClosingAfterSecAtOnce(5 * time.Second) // 初履修者からn秒後に履修を締め切る
-							student.AddCourse(c)
-							AdminLogger.Printf("%vは%vを履修した", student.Name, c.Name)
-						}
-=======
+
 					if err := verifyAnnouncement(&res, announcementStatus); err != nil {
 						step.AddError(err)
->>>>>>> fe236dfa
 					} else {
 						step.AddScore(score.CountGetAnnouncementsDetail)
 					}
@@ -335,48 +312,6 @@
 					AdminLogger.Printf("%vはお知らせ詳細を確認した", student.Name)
 				}
 			}
-<<<<<<< HEAD
-		})
-	})
-
-	// おしらせ確認 + 既読追加
-	s.sPubSub.Subscribe(ctx, func(mes interface{}) {
-		var student *model.Student
-		var ok bool
-		if student, ok = mes.(*model.Student); !ok {
-			AdminLogger.Println("sPubSub に *model.Student以外が飛んできました")
-			return
-		}
-		AdminLogger.Println(student.Name, "のおしらせタスクが追加された") // FIXME: for debug
-		studentLoadWorker.Do(func(ctx context.Context) {
-			var next string // 次にアクセスするお知らせ一覧のページ
-			for ctx.Err() == nil {
-
-				// 学生はお知らせを確認し続ける
-				hres, res, err := GetAnnouncementListAction(ctx, student.Agent, next)
-				if err != nil {
-					step.AddError(err)
-					<-time.After(3000 * time.Millisecond)
-					continue
-				}
-				errs := verifyAnnouncements(&res, student)
-				for _, err := range errs {
-					step.AddError(err)
-				}
-				if len(errs) == 0 {
-					step.AddScore(score.CountGetAnnouncements)
-				}
-
-				AdminLogger.Printf("%vはお知らせ一覧を確認した", student.Name)
-
-				for _, ans := range res.Announcements {
-					select {
-					case <-ctx.Done():
-						return
-					default:
-					}
-=======
->>>>>>> fe236dfa
 
 			_, next = parseLinkHeader(hres)
 			// TODO: 現状: ページングで最後のページまで確認したら最初のページに戻る
