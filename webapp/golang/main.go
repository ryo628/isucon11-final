package main

import (
	"database/sql"
	"fmt"
<<<<<<< HEAD
=======
	"io"
>>>>>>> 0dbeb9ab
	"io/ioutil"
	"log"
	"net/http"
	"os"
	"time"

	"github.com/pborman/uuid"
	"golang.org/x/crypto/bcrypt"

	"github.com/gorilla/sessions"
	"github.com/jmoiron/sqlx"
	"github.com/labstack/echo-contrib/session"
	"github.com/labstack/echo/v4"
	"github.com/labstack/echo/v4/middleware"
	"github.com/pborman/uuid"
	"golang.org/x/crypto/bcrypt"
)

const (
	SQLDirectory = "../sql/"
	DocDirectory = "../documents"
	SessionName  = "session"
)

type handlers struct {
	DB *sqlx.DB
}

func main() {
	e := echo.New()
	e.Debug = GetEnv("DEBUG", "") != ""
	e.Server.Addr = fmt.Sprintf(":%v", GetEnv("PORT", "7000"))
	e.HideBanner = true

	e.Use(middleware.Logger())
	e.Use(middleware.Recover())
	e.Use(session.Middleware(sessions.NewCookieStore([]byte("trapnomura"))))

	db, _ := GetDB(false)

	h := &handlers{
		DB: db,
	}

	//e.POST("/initialize", h.Initialize, h.IsLoggedIn, h.IsAdmin)
	e.POST("/initialize", h.Initialize)
	e.PUT("/phase", h.SetPhase, h.IsLoggedIn, h.IsAdmin)

	e.POST("/login", h.Login)
	API := e.Group("/api", h.IsLoggedIn)
	{
		usersAPI := API.Group("/users")
		{
			usersAPI.GET("/:userID/courses", h.GetRegisteredCourses)
			usersAPI.PUT("/:userID/courses", h.RegisterCourses)
			usersAPI.GET("/:userID/grades", h.GetGrades)
		}
		syllabusAPI := API.Group("/syllabus")
		{
			syllabusAPI.GET("", h.SearchCourses)
			syllabusAPI.GET("/:courseID", h.GetCourseSyllabus)
		}
		coursesAPI := API.Group("/courses")
		{
			coursesAPI.GET("/:courseID", h.GetCourseDetail)
			coursesAPI.GET("/:courseID/documents", h.GetCourseDocumentList)
			coursesAPI.POST("/:courseID/classes/:classID/documents", h.PostDocumentFile, h.IsAdmin)
			coursesAPI.GET("/:courseID/documents/:documentID", h.DownloadDocumentFile)
			coursesAPI.GET("/:courseID/assignments", h.GetAssignmentList)
			coursesAPI.POST("/:courseID/assignments", h.AddAssignment, h.IsAdmin)
			coursesAPI.POST("/:courseID/assignments/:assignmentID", h.SubmitAssignment)
			coursesAPI.GET("/:courseID/assignments/:assignmentID/export", h.DownloadSubmittedAssignment, h.IsAdmin)
			coursesAPI.GET("/:courseID/classes/:classID/code", h.GetAttendanceCode, h.IsAdmin)
			coursesAPI.POST("/:courseID/classes/:classID", h.SetClassFlag, h.IsAdmin)
			coursesAPI.GET("/:courseID/classes/:classID/attendances", h.GetAttendances, h.IsAdmin)
			coursesAPI.POST("/:courseID/announcements", h.AddAnnouncements, h.IsAdmin)
			coursesAPI.POST("/:courseID/grades", h.SetUserGrades, h.IsAdmin)
		}
		announcementsAPI := API.Group("/announcements")
		{
			announcementsAPI.GET("", h.GetAnnouncementList)
			announcementsAPI.GET("/:announcementID", h.GetAnnouncementDetail)
		}
		attendanceCodeAPI := API.Group("/attendance_codes")
		{
			attendanceCodeAPI.POST("", h.PostAttendanceCode)
		}
	}

	e.Logger.Error(e.StartServer(e.Server))
}

func (h *handlers) Initialize(c echo.Context) error {
	dbForInit, _ := GetDB(true)

	files := []string{
		"schema.sql",
		"test_data.sql",
	}
	for _, file := range files {
		data, err := ioutil.ReadFile(SQLDirectory + file)
		if err != nil {
			return echo.NewHTTPError(http.StatusInternalServerError, fmt.Sprintf("read sql file: %v", err))
		}
		if _, err := dbForInit.Exec(string(data)); err != nil {
			return echo.NewHTTPError(http.StatusInternalServerError, fmt.Sprintf("exec sql file: %v", err))
		}
	}

	res := InitializeResponse{
		Language: "go",
	}
	return c.JSON(http.StatusOK, res)
}

func (h *handlers) IsLoggedIn(next echo.HandlerFunc) echo.HandlerFunc {
	return func(c echo.Context) error {
		sess, err := session.Get(SessionName, c)
		if err != nil {
			return echo.ErrInternalServerError
		}
		if sess.IsNew {
			return echo.NewHTTPError(http.StatusUnauthorized, "You are not logged in.")
		}
		if _, ok := sess.Values["userID"]; !ok {
			return echo.NewHTTPError(http.StatusUnauthorized, "You are not logged in.")
		}

		return next(c)
	}
}

func (h *handlers) IsAdmin(next echo.HandlerFunc) echo.HandlerFunc {
	return func(c echo.Context) error {
		sess, err := session.Get(SessionName, c)
		if err != nil {
			return echo.NewHTTPError(http.StatusInternalServerError, fmt.Sprintf("get session: %v", err))
		}
		isAdmin, ok := sess.Values["isAdmin"]
		if !ok {
			return echo.NewHTTPError(http.StatusInternalServerError, fmt.Sprintf("get session value: %v", err))
		}
		if !isAdmin.(bool) {
			return echo.NewHTTPError(http.StatusForbidden, "You are not admin user.")
		}

		return next(c)
	}
}

func (h *handlers) SetPhase(c echo.Context) error {
	panic("implement me")
}

type InitializeResponse struct {
	Language string `json:"language"`
}

type LoginRequest struct {
	ID       uuid.UUID `json:"name,omitempty"` // TODO: やっぱり学籍番号を用意したほうが良さそうだけど教員の扱いどうしようかな
	Password string    `json:"password,omitempty"`
}

<<<<<<< HEAD
type GetGradesResponse struct {
	Summary      Summary        `json:"Summary"`
	CourseGrades []*CourseGrade `json:"Courses"`
}
type Summary struct {
	//	Credits		int32	`json:"credits"`//MEMO: 問題ページAPIのこれが何かわからず
	GPA float64 `json:"gpa"`
}

type CourseGrade struct {
	ID      uuid.UUID `json:"id"`
	Name    string    `json:"name"`
	Credits uint8     `json:"credits"`
	Grade   uint32    `json:"grade"`
}

//MEMO: S/A/B/Cと数値の話どうなったんだっけ？
type PostGradeRequest struct {
	UserID uuid.UUID `json:"user_id"`
	Grade  uint32    `json:"grade"`
}

=======
type RegisterCoursesRequestContent struct {
	ID string `json:"id"`
}

type RegisterCoursesRequest []RegisterCoursesRequestContent
type GetAttendanceCodeResponse struct {
	Code string `json:"code"`
}

type GetAttendancesAttendance struct {
	UserID     uuid.UUID `json:"user_id"`
	AttendedAt int64     `json:"attended_at"`
}

type GetAttendancesResponse []GetAttendancesAttendance

type PostAttendanceCodeRequest struct {
	Code string `json:"code"`
}

type GetDocumentResponse struct {
	ID   uuid.UUID `json:"id"`
	Name string    `json:"name"`
}

type GetDocumentsResponse []GetDocumentResponse

>>>>>>> 0dbeb9ab
type UserType string

const (
	_       UserType = "student" /* FIXME: use Student */
	Faculty UserType = "faculty"
)

type User struct {
	ID             uuid.UUID `db:"id"`
	Name           string    `db:"name"`
	MailAddress    string    `db:"mail_address"`
	HashedPassword []byte    `db:"hashed_password"`
	Type           UserType  `db:"type"`
}

<<<<<<< HEAD
type CourseGradeDb struct {
	ID     uuid.UUID `db:"course_id"`
	Name   string    `db:"name"`
	Credit uint8     `db:"credit"`
	Grade  uint32    `db:"grade"`
=======
type Course struct {
	ID          string `db:"id"`
	Name        string `db:"name"`
	Description string `db:"description"`
	Credit      uint8  `db:"credit"`
	Classroom   string `db:"classroom"`
	Capacity    uint32 `db:"capacity"`
}

type Schedule struct {
	ID        string `db:"id"`
	Period    uint8  `db:"period"`
	DayOfWeek string `db:"day_of_week"`
	Semester  string `db:"semester"`
	Year      uint32 `db:"year"`
}

type Class struct {
	ID             uuid.UUID `db:"id"`
	CourseID       uuid.UUID `db:"course_id"`
	Title          string    `db:"title"`
	Description    string    `db:"description"`
	AttendanceCode string    `db:"attendance_code"`
}

type Attendance struct {
	ClassID   uuid.UUID `db:"class_id"`
	UserID    uuid.UUID `db:"user_id"`
	CreatedAt time.Time `db:"created_at"`
}

type DocumentsMeta struct {
	ID        uuid.UUID `db:"id"`
	ClassID   uuid.UUID `db:"class_id"`
	Name      string    `db:"name"`
	CreatedAt time.Time `db:"created_at"`
>>>>>>> 0dbeb9ab
}

func (h *handlers) Login(c echo.Context) error {
	var req LoginRequest
	if err := c.Bind(&req); err != nil {
		return echo.NewHTTPError(http.StatusInternalServerError, fmt.Sprintf("bind request: %v", err))
	}

	sess, err := session.Get(SessionName, c)
	if err != nil {
		return echo.NewHTTPError(http.StatusInternalServerError, fmt.Errorf("get session: %v", err))
	}
	if s, ok := sess.Values["userID"].(string); ok {
		userID := uuid.Parse(s)
		if uuid.Equal(userID, req.ID) {
			return echo.NewHTTPError(http.StatusBadRequest, "You are already logged in.")
		}
	}

	var user User
	err = h.DB.Get(&user, "SELECT * FROM users WHERE id = ?", req.ID)
	if err == sql.ErrNoRows {
		return echo.NewHTTPError(http.StatusUnauthorized, "ID or Password is wrong.")
	} else if err != nil {
		return echo.NewHTTPError(http.StatusInternalServerError, fmt.Sprintf("get users: %v", err))
	}

	if bcrypt.CompareHashAndPassword(user.HashedPassword, []byte(req.Password)) != nil {
		return echo.NewHTTPError(http.StatusUnauthorized, "ID or Password is wrong.")
	}

	sess.Values["userID"] = user.ID.String()
	sess.Values["userName"] = user.Name
	sess.Values["isAdmin"] = user.Type == Faculty
	sess.Options = &sessions.Options{
		Path:   "/",
		MaxAge: 3600,
	}

	if err := sess.Save(c.Request(), c.Response()); err != nil {
		return echo.NewHTTPError(http.StatusInternalServerError, fmt.Sprintf("save session: %v", err))
	}

	return c.NoContent(http.StatusOK)
}

func (h *handlers) GetRegisteredCourses(c echo.Context) error {
	panic("implement me")
}

func (h *handlers) RegisterCourses(context echo.Context) error {
	sess, err := session.Get(SessionName, context)
	if err != nil {
		return echo.NewHTTPError(http.StatusInternalServerError, fmt.Errorf("get session: %v", err))
	}
	userID := uuid.Parse(sess.Values["userID"].(string))
	if uuid.Equal(uuid.NIL, userID) {
		return echo.NewHTTPError(http.StatusInternalServerError, "get userID from session")
	}
	userIDParam := uuid.Parse(context.Param("userID"))
	if uuid.Equal(uuid.NIL, userIDParam) {
		return echo.NewHTTPError(http.StatusBadRequest, "invalid userID")
	}
	if !uuid.Equal(userID, userIDParam) {
		return echo.NewHTTPError(http.StatusForbidden, "invalid userID")
	}

	var req RegisterCoursesRequest
	if err := context.Bind(&req); err != nil {
		return echo.NewHTTPError(http.StatusBadRequest, fmt.Sprintf("bind request: %v", err))
	}

	tx, err := h.DB.Beginx()
	if err != nil {
		return echo.NewHTTPError(http.StatusInternalServerError, fmt.Sprintf("begin tx: %v", err))
	}


	// MEMO: SELECT ... FOR UPDATE は今のDB構造だとデッドロックする
	_, err = tx.Exec("LOCK TABLES `registrations` WRITE, `courses` READ, `course_requirements` READ, `grades` READ, `schedules` READ, `course_schedules` READ")
	if err != nil {
		_ = tx.Rollback()
		return echo.NewHTTPError(http.StatusInternalServerError, fmt.Sprintf("lock table: %v", err))
	}
	defer func() {
		_, _ = h.DB.Exec("UNLOCK TABLES")
	}()

	var courseList []Course
	for _, content := range req {
		var course Course
		// MEMO: TODO: 年度、学期の扱い
		err := tx.Get(&course, "SELECT * FROM `courses` WHERE `id` = ?", content.ID)
		if err == sql.ErrNoRows {
			_ = tx.Rollback()
			return echo.NewHTTPError(http.StatusBadRequest, fmt.Sprintf("Not found course. id: %v", content.ID))
		} else if err != nil {
			_ = tx.Rollback()
			return echo.NewHTTPError(http.StatusInternalServerError, fmt.Sprintf("get course: %v", err))
		}
		courseList = append(courseList, course)
	}

	// MEMO: LOGIC: 前提講義/受講者数制限バリデーション
	for _, course := range courseList {
		var requiredCourseIDList []string
		err = tx.Select(&requiredCourseIDList, "SELECT `required_course_id` FROM `course_requirements` WHERE `course_id` = ?", course.ID)
		if err != nil {
			_ = tx.Rollback()
			return echo.NewHTTPError(http.StatusInternalServerError, fmt.Sprintf("get required courses: %v", err))
		}
		for _, requiredCourseID := range requiredCourseIDList {
			var gradeCount uint32
			err = tx.Get(&gradeCount, "SELECT COUNT(*) FROM `grades` WHERE `user_id` = ? AND `course_id` = ?", userID, requiredCourseID)
			if err != nil {
				_ = tx.Rollback()
				return echo.NewHTTPError(http.StatusInternalServerError, fmt.Sprintf("get grade: %v", err))
			}
			if gradeCount == 0 {
				_ = tx.Rollback()
				return echo.NewHTTPError(http.StatusBadRequest, fmt.Sprintf("You have not taken required course. required course id: %v", requiredCourseID))
			}
		}

		var registerCount uint32
		err = tx.Get(&registerCount, "SELECT COUNT(*) FROM `registrations` WHERE `course_id` = ?", course.ID)
		if err != nil {
			_ = tx.Rollback()
			return echo.NewHTTPError(http.StatusInternalServerError, fmt.Sprintf("get register count: %v", err))
		}
		if registerCount >= course.Capacity {
			_ = tx.Rollback()
			return echo.NewHTTPError(http.StatusBadRequest, fmt.Sprintf("Course capacity exceeded. course id: %v", course.ID))
		}
	}

	// MEMO: LOGIC: スケジュールの重複バリデーション
	// MEMO: さすがに二重ループはやりすぎな気もする
	getSchedule := func(courseID string) (Schedule, error) {
		var schedule Schedule
		err := tx.Get(&schedule, "SELECT `id`, `period`, `day_of_week`, `semester`, `year`\n" +
			"	FROM `schedules` JOIN `course_schedules` ON `schedules`.`id` = `course_schedules`.`schedule_id`\n" +
			"	WHERE `course_id` = ?", courseID)
		if err != nil {
			return schedule, err
		}
		return schedule, nil
	}

	for i := 0; i < len(courseList); i++ {
		for j := i+1; j < len(courseList); j++ {
			schedule1, err := getSchedule(courseList[i].ID)
			if err != nil {
				_ = tx.Rollback()
				return echo.NewHTTPError(http.StatusInternalServerError, fmt.Sprintf("get schedule: %v", err))
			}
			schedule2, err := getSchedule(courseList[j].ID)
			if err != nil {
				_ = tx.Rollback()
				return echo.NewHTTPError(http.StatusInternalServerError, fmt.Sprintf("get schedule: %v", err))
			}
			if schedule1.Period == schedule2.Period && schedule1.DayOfWeek == schedule2.DayOfWeek {
				_ = tx.Rollback()
				return echo.NewHTTPError(http.StatusBadRequest, fmt.Sprintf("You cannot take courses held on same schedule. course id: %v and %v", courseList[i].ID, courseList[j].ID))
			}
		}
	}

	// MEMO: LOGIC: 履修登録
	for _, course := range courseList {
		var count uint32
		err := tx.Get(&count, "SELECT COUNT(*) FROM `registrations` WHERE `course_id` = ? AND `user_id` = ?", course.ID, userID)
		if err != nil {
			_ = tx.Rollback()
			return echo.NewHTTPError(http.StatusInternalServerError, fmt.Sprintf("get registrations: %v", err))
		}
		if (count > 0) {
			continue;
		}

		_, err = tx.Exec("INSERT INTO `registrations` (`course_id`, `user_id`, `created_at`) VALUES (?, ?, NOW(6))", course.ID, userID)
		if err != nil {
			_ = tx.Rollback()
			return echo.NewHTTPError(http.StatusInternalServerError, fmt.Sprintf("insert registrations: %v", err))
		}
	}

	err = tx.Commit()
	if err != nil {
		return echo.NewHTTPError(http.StatusInternalServerError, fmt.Sprintf("commit tx: %v", err))
	}

	return context.NoContent(http.StatusOK)
}

func (h *handlers) GetGrades(context echo.Context) error {
	sess, err := session.Get(SessionName, context)
	if err != nil {
		log.Println(err)
		return echo.NewHTTPError(http.StatusInternalServerError, err)
	}
	userID := uuid.Parse(sess.Values["userID"].(string))
	if uuid.Equal(uuid.NIL, userID) {
		log.Println(err)
		return echo.NewHTTPError(http.StatusInternalServerError, err)
	}

	userIDParam := uuid.Parse(context.Param("userID"))
	if uuid.Equal(uuid.NIL, userIDParam) {
		return echo.NewHTTPError(http.StatusBadRequest, "invalid userID")
	}
	if !uuid.Equal(userID, userIDParam) {
		return echo.NewHTTPError(http.StatusForbidden, "invalid userID")
	}

	//MEMO: GradeテーブルとCoursesテーブルから、対象userIDのcourse_id/name/credit/gradeを取得
	var CourseGradesDb []CourseGradeDb
	query := "SELECT `course_id`, `name`, `credit`, `grade`" +
		"FROM `Grades`" +
		"JOIN `Courses` ON `Grades.course_id` = `Courses.id`" +
		"WHERE `user_id` = ?"
	if err := h.DB.Select(&CourseGradesDb, query, userID); err != nil {
		log.Println(err)
		return echo.NewHTTPError(http.StatusInternalServerError, err)
	}

	//MEMO: CourseGradesからgpaを計算, gptじゃないんだっけ？単位数はどうしよう(ひとまずコース数で割っている)
	gpa := 0.0
	CourseGrades_len := len(CourseGradesDb)
	if CourseGrades_len > 0 {
		for _, CourseGrade := range CourseGradesDb {
			gpa += float64(CourseGrade.Grade)
		}
		gpa = gpa / float64(CourseGrades_len)
	}

	//MEMO: LOGIC: CourseGradesとgpaから成績一覧(GPA、コース成績)を取得
	var res GetGradesResponse
	res.Summary = Summary{
		//		credits: ???
		GPA: gpa,
	}
	for _, coursegrade := range CourseGradesDb {
		res.CourseGrades = append(res.CourseGrades, &CourseGrade{
			ID:      coursegrade.ID,
			Name:    coursegrade.Name,
			Credits: coursegrade.Credit,
			Grade:   coursegrade.Grade,
		})
	}
	return context.JSON(http.StatusOK, res)
}

func (h *handlers) SearchCourses(context echo.Context) error {
	panic("implement me")
}

func (h *handlers) GetCourseSyllabus(context echo.Context) error {
	panic("implement me")
}

func (h *handlers) GetCourseDetail(context echo.Context) error {
	panic("implement me")
}

func (h *handlers) AddAssignment(context echo.Context) error {
	panic("implement me")
}

func (h *handlers) GetCourseDocumentList(context echo.Context) error {
	courseID := uuid.Parse(context.Param("courseID"))
	if uuid.Equal(uuid.NIL, courseID) {
		return echo.NewHTTPError(http.StatusBadRequest, "invalid courseID")
	}
	classID := uuid.Parse(context.Param("classID"))
	if uuid.Equal(uuid.NIL, classID) {
		return echo.NewHTTPError(http.StatusBadRequest, "invalid classID")
	}

	documentsMeta := make([]DocumentsMeta, 0)
	err := h.DB.Select(&documentsMeta, "SELECT `documents`.* FROM `documents` JOIN `classes` ON `classes`.`id` = `documents`.`class_id` WHERE `classes`.`course_id` = ?", courseID)
	if err != nil {
		log.Println(err)
		return context.NoContent(http.StatusInternalServerError)
	}

	res := make(GetDocumentsResponse, 0, len(documentsMeta))
	for _, meta := range documentsMeta {
		res = append(res, GetDocumentResponse{
			ID:   meta.ID,
			Name: meta.Name,
		})
	}

	return context.JSON(http.StatusOK, res)

}

func (h *handlers) PostDocumentFile(context echo.Context) error {
	courseID := uuid.Parse(context.Param("courseID"))
	if uuid.Equal(uuid.NIL, courseID) {
		return echo.NewHTTPError(http.StatusBadRequest, "invalid courseID")
	}
	classID := uuid.Parse(context.Param("classID"))
	if uuid.Equal(uuid.NIL, classID) {
		return echo.NewHTTPError(http.StatusBadRequest, "invalid classID")
	}

	form, err := context.MultipartForm()
	if err != nil {
		return echo.NewHTTPError(http.StatusBadRequest, "read request err")
	}
	files := form.File["files"]

	// 作ったファイルの名前を格納しておく
	dsts := make([]string, 0, len(files))

	tx, err := h.DB.Begin()
	if err != nil {
		log.Println(err)
		return context.NoContent(http.StatusInternalServerError)
	}

	// 作成したファイルを削除する
	deleteFiles := func(dsts []string) {
		for _, file := range dsts {
			os.Remove(file)
		}
	}

	for _, file := range files {
		src, err := file.Open()
		if err != nil {
			log.Println(err)
			_ = tx.Rollback()
			deleteFiles(dsts)
			return context.NoContent(http.StatusInternalServerError)
		}

		fileMeta := DocumentsMeta{
			ID:      uuid.NewRandom(),
			ClassID: classID,
			Name:    file.Filename,
		}

		filePath := fmt.Sprintf("%s/%s", DocDirectory, fileMeta.ID)

		dst, err := os.Create(filePath)
		if err != nil {
			log.Println(err)
			_ = tx.Rollback()
			deleteFiles(dsts)
			return context.NoContent(http.StatusInternalServerError)
		}

		dsts = append(dsts, filePath)
		_, err = tx.Exec("INSERT INTO `documents` (`id`, `class_id`, `name`, `created_at`) VALUES (?, ?, ?, NOW(6))",
			fileMeta.ID,
			fileMeta.ClassID,
			fileMeta.Name,
		)
		if err != nil {
			log.Println(err)
			_ = tx.Rollback()
			deleteFiles(dsts)
			return context.NoContent(http.StatusInternalServerError)
		}

		if _, err = io.Copy(dst, src); err != nil {
			log.Println(err)
			_ = tx.Rollback()
			deleteFiles(dsts)
			return context.NoContent(http.StatusInternalServerError)
		}
	}

	err = tx.Commit()
	if err != nil {
		log.Println(err)
		return context.NoContent(http.StatusInternalServerError)
	}

	return context.NoContent(http.StatusCreated)
}

func (h *handlers) GetAssignmentList(context echo.Context) error {
	panic("implement me")
}

func (h *handlers) DownloadDocumentFile(context echo.Context) error {
	courseID := uuid.Parse(context.Param("courseID"))
	if uuid.Equal(uuid.NIL, courseID) {
		return echo.NewHTTPError(http.StatusBadRequest, "invalid courseID")
	}
	documentID := uuid.Parse(context.Param("documentID"))
	if uuid.Equal(uuid.NIL, documentID) {
		return echo.NewHTTPError(http.StatusBadRequest, "invalid classID")
	}

	var documentMeta DocumentsMeta
	err := h.DB.Get(&documentMeta, "SELECT `documents`.* FROM `documents` JOIN `classes` ON `classes`.`id` = `documents`.`class_id` "+
		"WHERE `documents`.`id` = ? AND `classes`.`course_id` = ?", documentID, courseID)
	if err == sql.ErrNoRows {
		return echo.NewHTTPError(http.StatusNotFound, "file not found")
	} else if err != nil {
		log.Println(err)
		return context.NoContent(http.StatusInternalServerError)
	}

	filePath := fmt.Sprintf("%s/%s", DocDirectory, documentMeta.ID)
	return context.File(filePath)
}

func (h *handlers) SubmitAssignment(context echo.Context) error {
	panic("implement me")
}

func (h *handlers) DownloadSubmittedAssignment(context echo.Context) error {
	panic("implement me")
}

func (h *handlers) GetAttendanceCode(context echo.Context) error {
	courseID := uuid.Parse(context.Param("courseID"))
	if uuid.Equal(uuid.NIL, courseID) {
		return echo.NewHTTPError(http.StatusBadRequest, "invalid courseID")
	}
	classID := uuid.Parse(context.Param("classID"))
	if uuid.Equal(uuid.NIL, classID) {
		return echo.NewHTTPError(http.StatusBadRequest, "invalid classID")
	}

	var res GetAttendanceCodeResponse
	if err := h.DB.Get(&res.Code, "SELECT `attendance_code` FROM `classes` WHERE `course_id` = ? AND `id` = ?", courseID, classID); err == sql.ErrNoRows {
		return echo.NewHTTPError(http.StatusNotFound, "course or class not found")
	} else if err != nil {
		return echo.NewHTTPError(http.StatusInternalServerError, fmt.Sprintf("get attendance code: %v", err))
	}

	return context.JSON(http.StatusOK, res)
}

func (h *handlers) SetClassFlag(context echo.Context) error {
	panic("implement me")
}

func (h *handlers) GetAttendances(context echo.Context) error {
	courseID := uuid.Parse(context.Param("courseID"))
	if uuid.Equal(uuid.NIL, courseID) {
		return echo.NewHTTPError(http.StatusBadRequest, "invalid courseID")
	}
	classID := uuid.Parse(context.Param("classID"))
	if uuid.Equal(uuid.NIL, classID) {
		return echo.NewHTTPError(http.StatusBadRequest, "invalid classID")
	}

	var attendances []Attendance
	if err := h.DB.Select(&attendances, "SELECT * FROM `attendances` WHERE `class_id` = ?", classID); err != nil {
		return echo.NewHTTPError(http.StatusInternalServerError, fmt.Sprintf("get attendances: %v", err))
	}

	res := make(GetAttendancesResponse, len(attendances))
	for i, attendance := range attendances {
		res[i] = GetAttendancesAttendance{
			UserID:     attendance.UserID,
			AttendedAt: attendance.CreatedAt.UnixNano() / int64(time.Millisecond),
		}
	}

	return context.JSON(http.StatusOK, res)
}

func (h *handlers) AddAnnouncements(context echo.Context) error {
	panic("implement me")
}

func (h *handlers) SetUserGrades(context echo.Context) error {
	courseID := uuid.Parse(context.Param("courseID"))
	if uuid.Equal(uuid.NIL, courseID) {
		return echo.NewHTTPError(http.StatusBadRequest, "invalid courseID")
	}

	var req PostGradeRequest
	if err := context.Bind(&req); err != nil {
		return echo.NewHTTPError(http.StatusBadRequest, fmt.Sprintf("bind request: %v", err))
	}

	//MEMO: LOGIC: コース成績登録
	if _, err := h.DB.Exec("INSERT INTO Grades(id, user_id, course_id, grade) VALUES (?, ?, ?)", uuid.New(), req.UserID, courseID, req.Grade); err != nil {
		log.Println(err)
		return echo.NewHTTPError(http.StatusInternalServerError, err)
	}

	return context.NoContent(http.StatusNoContent)
}

func (h *handlers) GetAnnouncementList(context echo.Context) error {
	panic("implement me")
}

func (h *handlers) GetAnnouncementDetail(context echo.Context) error {
	panic("implement me")
}

func (h *handlers) PostAttendanceCode(context echo.Context) error {
	sess, err := session.Get(SessionName, context)
	if err != nil {
		return echo.ErrInternalServerError
	}
	userID := uuid.Parse(sess.Values["userID"].(string))
	if uuid.Equal(uuid.NIL, userID) {
		return echo.NewHTTPError(http.StatusInternalServerError, "get userID from session")
	}

	var req PostAttendanceCodeRequest
	if err := context.Bind(&req); err != nil {
		return echo.NewHTTPError(http.StatusBadRequest, fmt.Sprintf("bind request: %v", err))
	}

	// 出席コード確認
	var class Class
	if err := h.DB.Get(&class, "SELECT * FROM `classes` WHERE `attendance_code` = ?", req.Code); err == sql.ErrNoRows {
		return echo.NewHTTPError(http.StatusBadRequest, "invalid code")
	} else if err != nil {
		return echo.NewHTTPError(http.StatusInternalServerError, fmt.Sprintf("get class: %v", err))
	}

	// 履修確認
	var registration int
	if err := h.DB.Get(&registration, "SELECT COUNT(*) FROM `registrations` WHERE `course_id` = ? AND `user_id` = ? AND `deleted_at` IS NULL", class.CourseID, userID); err != nil {
		return echo.NewHTTPError(http.StatusInternalServerError, fmt.Sprintf("check registration: %v", err))
	}
	if registration == 0 {
		return echo.NewHTTPError(http.StatusBadRequest, "You are not registered in the course.")
	}

	// 既に出席しているか
	var attendances int
	if err := h.DB.Get(&attendances, "SELECT COUNT(*) FROM `attendances` WHERE `class_id` = ? AND `user_id` = ?", class.ID, userID); err != nil {
		return echo.NewHTTPError(http.StatusInternalServerError, fmt.Sprintf("check attendance: %v", err))
	}
	if attendances > 0 {
		return echo.NewHTTPError(http.StatusBadRequest, "You have already attended in this class.")
	}

	// 出席コード登録
	if _, err := h.DB.Exec("INSERT INTO `attendances` (`class_id`, `user_id`, `created_at`) VALUES (?, ?, NOW(6))", class.ID, userID); err != nil {
		return echo.NewHTTPError(http.StatusInternalServerError, fmt.Sprintf("create attendance: %v", err))
	}

	return context.NoContent(http.StatusNoContent)
}<|MERGE_RESOLUTION|>--- conflicted
+++ resolved
@@ -3,10 +3,7 @@
 import (
 	"database/sql"
 	"fmt"
-<<<<<<< HEAD
-=======
 	"io"
->>>>>>> 0dbeb9ab
 	"io/ioutil"
 	"log"
 	"net/http"
@@ -170,11 +167,11 @@
 	Password string    `json:"password,omitempty"`
 }
 
-<<<<<<< HEAD
 type GetGradesResponse struct {
 	Summary      Summary        `json:"Summary"`
 	CourseGrades []*CourseGrade `json:"Courses"`
 }
+
 type Summary struct {
 	//	Credits		int32	`json:"credits"`//MEMO: 問題ページAPIのこれが何かわからず
 	GPA float64 `json:"gpa"`
@@ -193,7 +190,6 @@
 	Grade  uint32    `json:"grade"`
 }
 
-=======
 type RegisterCoursesRequestContent struct {
 	ID string `json:"id"`
 }
@@ -221,7 +217,6 @@
 
 type GetDocumentsResponse []GetDocumentResponse
 
->>>>>>> 0dbeb9ab
 type UserType string
 
 const (
@@ -237,13 +232,13 @@
 	Type           UserType  `db:"type"`
 }
 
-<<<<<<< HEAD
 type CourseGradeDb struct {
 	ID     uuid.UUID `db:"course_id"`
 	Name   string    `db:"name"`
 	Credit uint8     `db:"credit"`
 	Grade  uint32    `db:"grade"`
-=======
+}
+
 type Course struct {
 	ID          string `db:"id"`
 	Name        string `db:"name"`
@@ -280,7 +275,6 @@
 	ClassID   uuid.UUID `db:"class_id"`
 	Name      string    `db:"name"`
 	CreatedAt time.Time `db:"created_at"`
->>>>>>> 0dbeb9ab
 }
 
 func (h *handlers) Login(c echo.Context) error {
