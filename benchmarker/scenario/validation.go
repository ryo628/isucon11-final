--- conflicted
+++ resolved
@@ -234,15 +234,9 @@
 			courses := user.Courses()
 			courseResults := make(map[string]*model.CourseResult, len(courses))
 			for _, course := range courses {
-<<<<<<< HEAD
 				result := course.CalcCourseResultByStudentCode(user.Code)
-				if result != nil {
-					courseResults[course.Code] = result
-=======
-				result := course.IntoCourseResult(user.Code)
 				if result == nil {
 					panic("unreachable! userCode:" + user.Code)
->>>>>>> b15ea0eb
 				}
 
 				courseResults[course.Code] = result
