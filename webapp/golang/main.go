--- conflicted
+++ resolved
@@ -20,15 +20,10 @@
 )
 
 const (
-<<<<<<< HEAD
-	SQLDirectory  = "../sql/"
-	FileDirectory = "./files"
-	SessionName   = "session"
-=======
-	SQLDirectory = "../sql/"
-	DocDirectory = "../documents"
-	SessionName  = "session"
->>>>>>> 27f2031a
+	SQLDirectory         = "../sql/"
+	AssignmentsDirectory = "../assignments/"
+	DocDirectory         = "../documents/"
+	SessionName          = "session"
 )
 
 type handlers struct {
@@ -75,10 +70,10 @@
 			coursesAPI.GET("/:courseID/documents", h.GetCourseDocumentList)
 			coursesAPI.POST("/:courseID/classes/:classID/documents", h.PostDocumentFile, h.IsAdmin)
 			coursesAPI.GET("/:courseID/documents/:documentID", h.DownloadDocumentFile)
-			coursesAPI.GET("/:courseID/classes/:classID/assignments", h.GetAssignmentList)
+			coursesAPI.GET("/:courseID/assignments", h.GetAssignmentList)
 			coursesAPI.POST("/:courseID/classes/:classID/assignments", h.PostAssignment, h.IsAdmin)
-			coursesAPI.POST("/:courseID/classes/:classID/assignments/:assignmentID", h.SubmitAssignment)
-			coursesAPI.GET("/:courseID/classes/:classID/assignments/:assignmentID/export", h.DownloadSubmittedAssignment, h.IsAdmin)
+			coursesAPI.POST("/:courseID/assignments/:assignmentID", h.SubmitAssignment)
+			coursesAPI.GET("/:courseID/assignments/:assignmentID/export", h.DownloadSubmittedAssignment, h.IsAdmin)
 			coursesAPI.GET("/:courseID/classes/:classID/code", h.GetAttendanceCode, h.IsAdmin)
 			coursesAPI.POST("/:courseID/classes/:classID", h.SetClassFlag, h.IsAdmin)
 			coursesAPI.GET("/:courseID/classes/:classID/attendances", h.GetAttendances, h.IsAdmin)
@@ -607,7 +602,7 @@
 			Name:    file.Filename,
 		}
 
-		filePath := fmt.Sprintf("%s/%s", DocDirectory, fileMeta.ID)
+		filePath := fmt.Sprintf("%s%s", DocDirectory, fileMeta.ID)
 
 		dst, err := os.Create(filePath)
 		if err != nil {
@@ -671,11 +666,10 @@
 		return context.NoContent(http.StatusInternalServerError)
 	}
 
-	filePath := fmt.Sprintf("%s/%s", DocDirectory, documentMeta.ID)
+	filePath := fmt.Sprintf("%s%s", DocDirectory, documentMeta.ID)
 	return context.File(filePath)
 }
 
-// MEMO: PATH・Schemaの再検討
 func (h *handlers) SubmitAssignment(context echo.Context) error {
 	sess, err := session.Get(SessionName, context)
 	if err != nil {
@@ -706,7 +700,7 @@
 	defer src.Close()
 
 	submissionID := uuid.New()
-	dst, err := os.Create(FileDirectory + submissionID)
+	dst, err := os.Create(AssignmentsDirectory + submissionID)
 	if err != nil {
 		log.Println(err)
 		return context.NoContent(http.StatusInternalServerError)
