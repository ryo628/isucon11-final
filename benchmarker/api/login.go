--- conflicted
+++ resolved
@@ -13,23 +13,9 @@
 }
 
 func Login(ctx context.Context, a *agent.Agent, id, pw string) error {
-<<<<<<< HEAD
-	reqBody, err := json.Marshal(&loginRequest{
-		Username: id,
-		Password: pw,
-	})
-	if err != nil {
-		return failure.NewError(fails.ErrCritical, err)
-	}
-	req, err := a.POST("/login", bytes.NewBuffer(reqBody))
-	if err != nil {
-		// リクエスト生成に失敗はほぼありえないのでCritical
-		return failure.NewError(fails.ErrCritical, err)
-=======
 	req := &loginRequest{
 		Username: id,
 		Password: pw,
->>>>>>> ad9dd014
 	}
 	_, err := apiRequest(ctx, a, http.MethodPost, "/login", req, nil, []int{http.StatusOK})
 	if err != nil {
@@ -40,22 +26,9 @@
 }
 
 func LoginFail(ctx context.Context, a *agent.Agent, id, pw string) error {
-<<<<<<< HEAD
-	reqBody, err := json.Marshal(&loginRequest{
-		Username: id,
-		Password: pw,
-	})
-	if err != nil {
-		return failure.NewError(fails.ErrCritical, err)
-	}
-	req, err := a.POST("/login", bytes.NewBuffer(reqBody))
-	if err != nil {
-		return failure.NewError(fails.ErrCritical, err)
-=======
 	req := &loginRequest{
 		Username: id,
 		Password: pw,
->>>>>>> ad9dd014
 	}
 
 	_, err := apiRequest(ctx, a, http.MethodPost, "/login", req, nil, []int{http.StatusUnauthorized})
