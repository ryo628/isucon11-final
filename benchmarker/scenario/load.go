package scenario

import (
	"context"
	"sync"
	"time"

	"github.com/isucon/isucandar"
	"github.com/isucon/isucandar/parallel"
	"github.com/isucon/isucon11-final/benchmarker/generate"
	"github.com/isucon/isucon11-final/benchmarker/model"
	"github.com/isucon/isucon11-final/benchmarker/score"
)

func (s *Scenario) Load(parent context.Context, step *isucandar.BenchmarkStep) error {
	if s.NoLoad {
		return nil
	}
	ctx, cancel := context.WithCancel(parent)
	defer cancel()

	ContestantLogger.Printf("===> LOAD")
	AdminLogger.Printf("LOAD INFO")

	// 負荷走行では
	// アクティブ学生による負荷と
	// 登録されたコースによる負荷が存在する
	studentLoadWorker := s.createStudentLoadWorker(ctx, step)
	courseLoadWorker := s.createLoadCourseWorker(ctx, step)
	// LoadWorkerに初期負荷を追加
	// (負荷追加はScenarioのPubSub経由で行われるので引数にLoadWorkerは不要)

	// FIXME: コース追加前にコース登録アクションが必要
<<<<<<< HEAD
=======
	step.AddScore(score.CountAddCourse)
	s.addCourseLoad(generate.Course())
	step.AddScore(score.CountAddCourse)
	s.addCourseLoad(generate.Course())

	s.addActiveStudentLoads(10)

>>>>>>> 6cdd4112
	wg := sync.WaitGroup{}
	wg.Add(InitialCourseCount)
	for i := 0; i < InitialCourseCount; i++ {
		go func() {
			defer wg.Done()
			s.addCourseLoad(generate.Course())
		}()
	}
	wg.Wait()

	wg = sync.WaitGroup{}
	wg.Add(3)
	go func() {
		defer wg.Done()
		s.addActiveStudentLoads(50)
	}()
	go func() {
		defer wg.Done()
		// LoadWorkerはisucandarのParallel
		studentLoadWorker.Do(func(ctx context.Context) {
			<-ctx.Done()
		})
		studentLoadWorker.Wait()
	}()
	go func() {
		defer wg.Done()
		courseLoadWorker.Do(func(ctx context.Context) {
			<-ctx.Done()
		})
		courseLoadWorker.Wait()
	}()
	wg.Wait()

	return nil
}

// アクティブ学生の負荷をかけ続けるLoadWorker(parallel.Parallel)を作成
func (s *Scenario) createStudentLoadWorker(ctx context.Context, step *isucandar.BenchmarkStep) *parallel.Parallel {
	// アクティブ学生は以下の2つのタスクを行い続ける
	// 「成績確認 + （空きがあれば履修登録）」
	// 「おしらせ確認 + （未読があれば詳細確認）」
	studentLoadWorker := parallel.NewParallel(ctx, -1)

	// 成績確認 + (空きがあれば履修登録)
	s.sPubSub.Subscribe(ctx, func(mes interface{}) {
		var student *model.Student
		var ok bool
		if student, ok = mes.(*model.Student); !ok {
			AdminLogger.Println("sPubSub に *model.Student以外が飛んできました")
			return
		}
		AdminLogger.Println(student.ID, "の成績確認タスクが追加された") // FIXME: for debug

		// FIXME for Debug
		{
			s.mu.Lock()
			s.activeStudentCount++
			s.mu.Unlock()
		}

		studentLoadWorker.Do(func(ctx context.Context) {
			for ctx.Err() == nil {
				// 学生は成績を確認し続ける
<<<<<<< HEAD
				// TODO: verify grade
				_, err := GetGradeAction(ctx, student.Agent)
				if err != nil {
					step.AddError(err)
					<-time.After(3000 * time.Millisecond)
					continue
				}
				AdminLogger.Printf("%vは成績を確認した", student.ID)

				// 空きがあったら
				// 履修登録
				if student.RegisteredCoursesCount() < RegisterCourseLimit {
					// 5回成功するまでだと、失敗し続けた場合永遠に負荷がかかってしまう
					// 今は5回だけやって失敗したら終わりにした
					for i := 0; i < SearchCourseLimit; i++ {
						timer := time.After(300 * time.Millisecond)

						// TODO: verify course
						_, _, err := SearchCourseAction(ctx, student.Agent)

						if err != nil {
							step.AddError(err)
							<-timer
							continue
						}

						select {
						case <-ctx.Done():
							return
						case <-timer:
						}
					}
					AdminLogger.Printf("%vはコースを%v回検索した", student.ID, SearchCourseLimit)

					course := s.selectUnregisteredCourse(student)
					// TODO: verify response
					_, err := TakeCourseAction(ctx, student.Agent, course)
					if err != nil {
						step.AddError(err)
						return
					}
					student.AddCourse(course)
					AdminLogger.Printf("%vは%vを履修した", student.ID, course.Name)
				}
=======
				<-time.After(1 * time.Second) // FIXME: for debug
				step.AddScore(score.CountGetGrades)

				// 空きがあったら
				// 履修登録
				<-time.After(1 * time.Second) // FIXME: for debug
				step.AddScore(score.CountSearchCourse)
				step.AddScore(score.CountRegisterCourse)
>>>>>>> 6cdd4112

				select {
				case <-ctx.Done():
					return
				case <-time.After(3000 * time.Millisecond):
				}
			}
		})
	})

	// おしらせ確認 + 既読追加
	s.sPubSub.Subscribe(ctx, func(mes interface{}) {
		var student *model.Student
		var ok bool
		if student, ok = mes.(*model.Student); !ok {
			AdminLogger.Println("sPubSub に *model.Student以外が飛んできました")
			return
		}
		AdminLogger.Println(student.ID, "のおしらせタスクが追加された") // FIXME: for debug
		studentLoadWorker.Do(func(ctx context.Context) {
			for ctx.Err() == nil {
				// 学生はお知らせを確認し続ける
<<<<<<< HEAD
				// TODO: verify announcement
				_, _, err := GetAnnouncementAction(ctx, student.Agent)
				if err != nil {
					step.AddError(err)
					<-time.After(3000 * time.Millisecond)
					continue
				}
=======
				<-time.After(1 * time.Second) // FIXME: for debug
				step.AddScore(score.CountGetAnnouncements)
>>>>>>> 6cdd4112

				AdminLogger.Println(student.ID, "はお知らせを確認した") // FIXME: for debug
				// 未読があったら
				// 内容を確認
<<<<<<< HEAD
				if student.HasUnreadAnnouncement() {
					unreadAnnouncement := student.PopOldestUnreadAnnouncements()
					// TODO: verify announcement detail
					_, _, err := GetAnnouncementDetailAction(ctx, student.Agent, unreadAnnouncement.ID)
					if err != nil {
						step.AddError(err)
						// unreadに戻しておく
						student.PushOldestUnreadAnnouncements(unreadAnnouncement)
						<-time.After(3000 * time.Millisecond)
						continue
					}
					AdminLogger.Printf("%vは未読のお知らせを確認した", student.ID) // FIXME: for debug
				}
=======
				step.AddScore(score.CountGetAnnouncementsDetail)
>>>>>>> 6cdd4112

				select {
				case <-ctx.Done():
					return
				case <-time.After(3000 * time.Millisecond):
				}
			}
		})
	})
	return studentLoadWorker
}

func (s *Scenario) createLoadCourseWorker(ctx context.Context, step *isucandar.BenchmarkStep) *parallel.Parallel {
	// 追加されたコースの動作を回し続けるParallel
	loadCourseWorker := parallel.NewParallel(ctx, -1)
	s.cPubSub.Subscribe(ctx, func(mes interface{}) {
		var course *model.Course
		var ok bool
		if course, ok = mes.(*model.Course); !ok {
			AdminLogger.Println("cPubSub に *model.Course以外が飛んできました")
			return
		}
		AdminLogger.Println(course.Name, "のタスクが追加された") // FIXME: for debug
		loadCourseWorker.Do(func(ctx context.Context) {
			// コースgoroutineは満員になるまではなにもしない
			for ctx.Err() == nil {
				AdminLogger.Println(course.Name, "は定員チェックをした") // FIXME: for debug
				//<-time.After(1 * time.Second)                  // FIXME: for debug

				// if course.IsFull() {
				// 		break
				// }
				//<-time.After(300 * time.Millisecond)
				break // FIXME: for debug
			}

			// コースの処理
<<<<<<< HEAD
			<-time.After(5 * time.Second)
=======
			<-time.After(10 * time.Second)
			for i := 0; i < 5; i++ {
				step.AddScore(score.CountAddClass)
				step.AddScore(score.CountAddAssignment)
				step.AddScore(score.CountSubmitAssignment)
				step.AddScore(score.CountAddAssignmentScore)
			}
>>>>>>> 6cdd4112

			// コースがおわった
			AdminLogger.Println(course.Name, "は終了した")
			// FIXME: Debug
			{
				s.mu.Lock()
				s.finishedCourseCount++
				s.mu.Unlock()
			}

			// コースを追加
			newCourse := generate.Course()
			// コース追加Actionで成功したら
			// ベンチのコースタスクも増やす
			step.AddScore(score.CountAddCourse)
			s.addCourseLoad(newCourse)
			s.addCourseLoad(newCourse)

			// コースが追加されたのでベンチのアクティブ学生も増やす
			s.addActiveStudentLoads(1)
			return
		})
	})
	return loadCourseWorker
}

func (s *Scenario) addActiveStudentLoads(count int) {
	// どこまでメソッドをわけるか（s.Studentの管理）
	for i := 0; i < count; i++ {
		activetedStudent := s.student[0] // FIXME
		//<-time.After(time.Duration(rand.Intn(2000)) * time.Millisecond)
		s.sPubSub.Publish(activetedStudent)
	}
}

func (s *Scenario) addCourseLoad(course *model.Course) {
	// どこまでメソッドをわけるか（コース登録処理, s.Courseの管理）
	s.mu.Lock()
	s.courses = append(s.courses, course)
	s.mu.Unlock()

	s.cPubSub.Publish(course)
}

// studentに履修するメソッドをもたせてそこでコースを選ぶようにしてもいいかも知れない
func (s *Scenario) selectUnregisteredCourse(student *model.Student) *model.Course {

	// FIXME
	return s.courses[0]
}<|MERGE_RESOLUTION|>--- conflicted
+++ resolved
@@ -31,21 +31,12 @@
 	// (負荷追加はScenarioのPubSub経由で行われるので引数にLoadWorkerは不要)
 
 	// FIXME: コース追加前にコース登録アクションが必要
-<<<<<<< HEAD
-=======
-	step.AddScore(score.CountAddCourse)
-	s.addCourseLoad(generate.Course())
-	step.AddScore(score.CountAddCourse)
-	s.addCourseLoad(generate.Course())
-
-	s.addActiveStudentLoads(10)
-
->>>>>>> 6cdd4112
 	wg := sync.WaitGroup{}
 	wg.Add(InitialCourseCount)
 	for i := 0; i < InitialCourseCount; i++ {
 		go func() {
 			defer wg.Done()
+			step.AddScore(score.CountAddCourse)
 			s.addCourseLoad(generate.Course())
 		}()
 	}
@@ -104,7 +95,6 @@
 		studentLoadWorker.Do(func(ctx context.Context) {
 			for ctx.Err() == nil {
 				// 学生は成績を確認し続ける
-<<<<<<< HEAD
 				// TODO: verify grade
 				_, err := GetGradeAction(ctx, student.Agent)
 				if err != nil {
@@ -112,6 +102,7 @@
 					<-time.After(3000 * time.Millisecond)
 					continue
 				}
+				step.AddScore(score.CountGetGrades)
 				AdminLogger.Printf("%vは成績を確認した", student.ID)
 
 				// 空きがあったら
@@ -138,6 +129,7 @@
 						}
 					}
 					AdminLogger.Printf("%vはコースを%v回検索した", student.ID, SearchCourseLimit)
+					step.AddScore(score.CountSearchCourse)
 
 					course := s.selectUnregisteredCourse(student)
 					// TODO: verify response
@@ -146,19 +138,10 @@
 						step.AddError(err)
 						return
 					}
+					step.AddScore(score.CountRegisterCourse)
 					student.AddCourse(course)
 					AdminLogger.Printf("%vは%vを履修した", student.ID, course.Name)
 				}
-=======
-				<-time.After(1 * time.Second) // FIXME: for debug
-				step.AddScore(score.CountGetGrades)
-
-				// 空きがあったら
-				// 履修登録
-				<-time.After(1 * time.Second) // FIXME: for debug
-				step.AddScore(score.CountSearchCourse)
-				step.AddScore(score.CountRegisterCourse)
->>>>>>> 6cdd4112
 
 				select {
 				case <-ctx.Done():
@@ -181,7 +164,6 @@
 		studentLoadWorker.Do(func(ctx context.Context) {
 			for ctx.Err() == nil {
 				// 学生はお知らせを確認し続ける
-<<<<<<< HEAD
 				// TODO: verify announcement
 				_, _, err := GetAnnouncementAction(ctx, student.Agent)
 				if err != nil {
@@ -189,15 +171,11 @@
 					<-time.After(3000 * time.Millisecond)
 					continue
 				}
-=======
-				<-time.After(1 * time.Second) // FIXME: for debug
 				step.AddScore(score.CountGetAnnouncements)
->>>>>>> 6cdd4112
 
 				AdminLogger.Println(student.ID, "はお知らせを確認した") // FIXME: for debug
 				// 未読があったら
 				// 内容を確認
-<<<<<<< HEAD
 				if student.HasUnreadAnnouncement() {
 					unreadAnnouncement := student.PopOldestUnreadAnnouncements()
 					// TODO: verify announcement detail
@@ -209,11 +187,9 @@
 						<-time.After(3000 * time.Millisecond)
 						continue
 					}
+					step.AddScore(score.CountGetAnnouncementsDetail)
 					AdminLogger.Printf("%vは未読のお知らせを確認した", student.ID) // FIXME: for debug
 				}
-=======
-				step.AddScore(score.CountGetAnnouncementsDetail)
->>>>>>> 6cdd4112
 
 				select {
 				case <-ctx.Done():
@@ -251,17 +227,13 @@
 			}
 
 			// コースの処理
-<<<<<<< HEAD
 			<-time.After(5 * time.Second)
-=======
-			<-time.After(10 * time.Second)
 			for i := 0; i < 5; i++ {
 				step.AddScore(score.CountAddClass)
 				step.AddScore(score.CountAddAssignment)
 				step.AddScore(score.CountSubmitAssignment)
 				step.AddScore(score.CountAddAssignmentScore)
 			}
->>>>>>> 6cdd4112
 
 			// コースがおわった
 			AdminLogger.Println(course.Name, "は終了した")
