--- conflicted
+++ resolved
@@ -21,16 +21,6 @@
 	"github.com/isucon/isucon11-final/benchmarker/fails"
 	"github.com/isucon/isucon11-final/benchmarker/generate"
 	"github.com/isucon/isucon11-final/benchmarker/model"
-<<<<<<< HEAD
-=======
-
-	"github.com/isucon/isucandar/agent"
-	"github.com/isucon/isucandar/failure"
-
-	"github.com/isucon/isucon11-final/benchmarker/fails"
-
-	"github.com/isucon/isucandar"
->>>>>>> cef851e7
 )
 
 const (
@@ -166,13 +156,8 @@
 			return
 		}
 
-<<<<<<< HEAD
-		param := generate.CourseParam(teacher, generate.WithPeriod(i%6), generate.WithDayOfWeek((i/6)+1))
+		param := generate.CourseParam((i/6)+1, i%6, teacher)
 		_, res, err := AddCourseAction(ctx, teacher.Agent, param)
-=======
-		param := generate.CourseParam((i/6)+1, i%6, teacher)
-		_, res, err := AddCourseAction(ctx, teacher, param)
->>>>>>> cef851e7
 		if err != nil {
 			step.AddError(err)
 			return
@@ -550,16 +535,12 @@
 }
 
 func (s *Scenario) prepareAbnormal(ctx context.Context, step *isucandar.BenchmarkStep) error {
-	const (
-		prepareCourseRegisterLimit = 20
-	)
-
 	// チェックで使用する学生ユーザ
 	userData, err := s.studentPool.newUserData()
 	if err != nil {
 		panic("unreachable! studentPool is empty")
 	}
-	student := model.NewStudent(userData, s.BaseURL, prepareCourseRegisterLimit)
+	student := model.NewStudent(userData, s.BaseURL)
 	_, err = LoginAction(ctx, student.Agent, student.UserAccount)
 	if err != nil {
 		return err
@@ -591,7 +572,7 @@
 	if err != nil {
 		panic("unreachable! studentPool is empty")
 	}
-	studentForCheckLoginAbnormal := model.NewStudent(userData, s.BaseURL, prepareCourseRegisterLimit)
+	studentForCheckLoginAbnormal := model.NewStudent(userData, s.BaseURL)
 
 	// ログインの異常系チェック
 	// 渡したユーザは副作用としてログインされる
@@ -680,7 +661,7 @@
 	// ======== サンプルデータの生成 ========
 
 	// 適当な科目
-	courseParam := generate.CourseParam(pas.Teacher, generate.WithDayOfWeek(1), generate.WithPeriod(0))
+	courseParam := generate.CourseParam(1, 0, pas.Teacher)
 	_, addCourseRes, err := AddCourseAction(ctx, pas.Teacher.Agent, courseParam)
 	if err != nil {
 		return err
@@ -748,7 +729,7 @@
 		return err
 	}
 
-	courseParam = generate.CourseParam(pas.Teacher)
+	courseParam = generate.CourseParam(2, 0, pas.Teacher)
 	hres, _, err = AddCourseAction(ctx, agent, courseParam)
 	if err := checkAuthentication(hres, err); err != nil {
 		return err
@@ -834,7 +815,7 @@
 	// ======== サンプルデータの生成 ========
 
 	// 適当な科目
-	courseParam := generate.CourseParam(pas.Teacher, generate.WithDayOfWeek(1), generate.WithPeriod(0))
+	courseParam := generate.CourseParam(1, 0, pas.Teacher)
 	_, addCourseRes, err := AddCourseAction(ctx, pas.Teacher.Agent, courseParam)
 	if err != nil {
 		return err
@@ -863,7 +844,7 @@
 
 	// ======== 検証 ========
 
-	courseParam = generate.CourseParam(pas.Teacher)
+	courseParam = generate.CourseParam(2, 0, pas.Teacher)
 	hres, _, err := AddCourseAction(ctx, pas.Student.Agent, courseParam)
 	if err := checkAuthorization(hres, err); err != nil {
 		return err
