--- conflicted
+++ resolved
@@ -201,23 +201,6 @@
 	Grade  string    `json:"grade" db:"grade"`
 }
 
-<<<<<<< HEAD
-type PostGradeRequest struct {
-	UserID uuid.UUID `json:"user_id"`
-	Grade  string    `json:"grade"`
-}
-
-type GetAttendanceCodeResponse struct {
-	Code string `json:"code"`
-}
-=======
-type RegisterCoursesRequestContent struct {
-	ID string `json:"id"`
-}
-
-type RegisterCoursesRequest []RegisterCoursesRequestContent
->>>>>>> b2560518
-
 type GetAnnouncementsResponse []GetAnnouncementResponse
 type GetAnnouncementResponse struct {
 	ID         uuid.UUID `json:"id"`
@@ -243,27 +226,6 @@
 
 type PostAnnouncementsResponse struct {
 	ID uuid.UUID `json:"id"`
-}
-
-<<<<<<< HEAD
-type GetAttendancesAttendance struct {
-	UserID     uuid.UUID `json:"user_id"`
-	AttendedAt int64     `json:"attended_at"`
-}
-
-type GetAttendancesResponse []GetAttendancesAttendance
-
-type PostAttendanceCodeRequest struct {
-	Code string `json:"code"`
-}
-
-type PostDocumentResponse struct {
-	ID uuid.UUID `json:"id"`
-=======
-type TimeSlotResponse struct {
-	Period    uint8  `json:"period"`
-	DayOfWeek string `json:"day_of_week"`
->>>>>>> b2560518
 }
 
 type PhaseType string
