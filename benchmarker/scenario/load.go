--- conflicted
+++ resolved
@@ -484,11 +484,7 @@
 			default:
 			}
 
-<<<<<<< HEAD
-			_, err = scoringAssignments(ctx, course, class, faculty, course.Students(), assignmentsData)
-=======
 			_, err = scoringAssignments(ctx, course, class, teacher)
->>>>>>> 7cb7ed54
 			if err != nil {
 				step.AddError(err)
 				<-timer
@@ -733,15 +729,8 @@
 	code  string
 }
 
-<<<<<<< HEAD
-func scoringAssignments(ctx context.Context, course *model.Course, class *model.Class, faculty *model.Faculty, students []*model.Student, assignments []byte) (*http.Response, error) {
-	wg := sync.WaitGroup{}
-	wg.Add(len(students))
-
-=======
 func scoringAssignments(ctx context.Context, course *model.Course, class *model.Class, teacher *model.Teacher) (*http.Response, error) {
 	students := course.Students()
->>>>>>> 7cb7ed54
 	scores := make([]StudentScore, 0, len(students))
 	for _, s := range students {
 		sub := class.SubmissionSummary(s.Code)
@@ -761,12 +750,8 @@
 		// TODO: エラーハンドリング
 		class.InsertUserScores(s.Code, score)
 	}
-<<<<<<< HEAD
-	res, err := PostGradeAction(ctx, faculty.Agent, course.ID, class.ID, scores)
-=======
 
 	res, err := PostGradeAction(ctx, teacher.Agent, course.ID, class.ID, scores)
->>>>>>> 7cb7ed54
 	if err != nil {
 		return nil, err
 	}
