package scenario

import (
	"math"
	"reflect"

	"github.com/isucon/isucon11-final/benchmarker/api"
	"github.com/isucon/isucon11-final/benchmarker/model"
)

func AssertEqual(msg string, expected interface{}, actual interface{}) bool {
	r := assertEqual(expected, actual)
	if !r {
		AdminLogger.Printf("%s: expected: %v / actual: %v", msg, expected, actual)
	}
	return r
}

func assertEqual(expected interface{}, actual interface{}) bool {
	if expected == nil || actual == nil {
		return expected == actual
	}

	actualType := reflect.TypeOf(actual)
	if actualType == nil {
		return false
	}
	expectedValue := reflect.ValueOf(expected)
	if expectedValue.IsValid() && expectedValue.Type().ConvertibleTo(actualType) {
		return reflect.DeepEqual(expectedValue.Convert(actualType).Interface(), actual)
	}

	return false
}

func AssertGreaterOrEqual(msg string, expectMin, actual int) bool {
	r := expectMin <= actual
	if !r {
		AdminLogger.Printf("%s: expected: >= %d / actual: %d", msg, expectMin, actual)
	}
	return r
}

func AssertWithinTolerance(msg string, expect, actual, tolerance float64) bool {
	r := math.Abs(expect-actual) <= tolerance
	if !r {
		AdminLogger.Printf("%s: expected: %f ± %.2f / actual: %f", msg, expect, tolerance, actual)
	}
	return r
}

<<<<<<< HEAD
func AssertEqualCourse(expected *model.Course, actual *api.GetCourseDetailResponse, verifyStatus bool) bool {
	return AssertEqual("course id", expected.ID, actual.ID) &&
		AssertEqual("course code", expected.Code, actual.Code) &&
		AssertEqual("course type", api.CourseType(expected.Type), actual.Type) &&
		AssertEqual("course name", expected.Name, actual.Name) &&
		AssertEqual("course description", expected.Description, actual.Description) &&
		AssertEqual("course credit", uint8(expected.Credit), actual.Credit) &&
		AssertEqual("course period", uint8(expected.Period+1), actual.Period) &&
		AssertEqual("course day_of_week", api.DayOfWeekTable[expected.DayOfWeek], actual.DayOfWeek) &&
		AssertEqual("course teacher", expected.Teacher().Name, actual.Teacher) &&
		(!verifyStatus || AssertEqual("course status", expected.Status(), actual.Status)) &&
		AssertEqual("course keywords", expected.Keywords, actual.Keywords)
}

func MatchCourse(course *model.Course, param *model.SearchCourseParam) bool {
	return (param.Type == "" || course.Type == param.Type) &&
		(param.Credit == 0 || course.Credit == param.Credit) &&
		(param.Teacher == "" || course.Teacher().Name == param.Teacher) &&
		(param.Period == -1 || course.Period == param.Period) &&
		(param.DayOfWeek == -1 || course.DayOfWeek == param.DayOfWeek) &&
		(containsAll(course.Name, param.Keywords) || containsAll(course.Keywords, param.Keywords)) &&
		(param.Status == "" || string(course.Status()) == param.Status)
=======
func assertEqualCourseResult(expected *model.CourseResult, actual *api.CourseResult) error {
	if !AssertEqual("grade courses name", expected.Name, actual.Name) {
		return errInvalidResponse("成績確認のコースの名前が一致しません")
	}

	if !AssertEqual("grade courses code", expected.Code, actual.Code) {
		return errInvalidResponse("成績確認のコースのコードが一致しません")
	}

	if !AssertEqual("grade courses total_score", expected.TotalScore, actual.TotalScore) {
		return errInvalidResponse("成績確認のコースのTotalScoreが一致しません")
	}

	if !AssertEqual("grade courses total_score_max", expected.TotalScoreMax, actual.TotalScoreMax) {
		return errInvalidResponse("成績確認のコースのTotalScoreMaxが一致しません")
	}

	if !AssertEqual("grade courses total_score_min", expected.TotalScoreMin, actual.TotalScoreMin) {
		return errInvalidResponse("成績確認のコースのTotalScoreMinが一致しません")
	}

	if !AssertWithinTolerance("grade courses total_score_avg", expected.TotalScoreAvg, actual.TotalScoreAvg, validateTotalScoreErrorTolerance) {
		return errInvalidResponse("成績確認のコースのTotalScoreAvgが一致しません")
	}

	if !AssertWithinTolerance("grade courses total_score_t_score", expected.TotalScoreTScore, actual.TotalScoreTScore, validateTotalScoreErrorTolerance) {
		return errInvalidResponse("成績確認のコースのTotalScoreTScoreが一致しません")
	}

	if !AssertEqual("grade courses class_scores length", len(expected.ClassScores), len(actual.ClassScores)) {
		return errInvalidResponse("成績確認のClassScoresの数が一致しません")
	}

	for i := 0; i < len(expected.ClassScores); i++ {
		// webapp 側は新しい(partが大きい)classから順番に帰ってくるので古いクラスから見るようにしている
		err := assertEqualClassScore(expected.ClassScores[i], &actual.ClassScores[len(actual.ClassScores)-i-1])
		if err != nil {
			return err
		}
	}

	return nil
}

func assertEqualClassScore(expected *model.ClassScore, actual *api.ClassScore) error {
	if !AssertEqual("grade courses class_scores class_id", expected.ClassID, actual.ClassID) {
		return errInvalidResponse("成績確認のクラスのIDが一致しません")
	}

	if !AssertEqual("grade courses class_scores part", expected.Part, actual.Part) {
		return errInvalidResponse("成績確認のクラスのpartが一致しません")
	}

	if !AssertEqual("grade courses class_scores title", expected.Title, actual.Title) {
		return errInvalidResponse("成績確認のクラスのタイトルが一致しません")
	}

	if !AssertEqual("grade courses class_scores score", expected.Score, actual.Score) {
		return errInvalidResponse("成績確認のクラスのスコアが一致しません")
	}

	if !AssertEqual("grade courses class_scores submitters", expected.SubmitterCount, actual.Submitters) {
		return errInvalidResponse("成績確認のクラスの課題提出者の数が一致しません")
	}

	return nil
>>>>>>> c523cbdf
}<|MERGE_RESOLUTION|>--- conflicted
+++ resolved
@@ -49,7 +49,6 @@
 	return r
 }
 
-<<<<<<< HEAD
 func AssertEqualCourse(expected *model.Course, actual *api.GetCourseDetailResponse, verifyStatus bool) bool {
 	return AssertEqual("course id", expected.ID, actual.ID) &&
 		AssertEqual("course code", expected.Code, actual.Code) &&
@@ -72,7 +71,8 @@
 		(param.DayOfWeek == -1 || course.DayOfWeek == param.DayOfWeek) &&
 		(containsAll(course.Name, param.Keywords) || containsAll(course.Keywords, param.Keywords)) &&
 		(param.Status == "" || string(course.Status()) == param.Status)
-=======
+}
+
 func assertEqualCourseResult(expected *model.CourseResult, actual *api.CourseResult) error {
 	if !AssertEqual("grade courses name", expected.Name, actual.Name) {
 		return errInvalidResponse("成績確認のコースの名前が一致しません")
@@ -139,5 +139,4 @@
 	}
 
 	return nil
->>>>>>> c523cbdf
 }