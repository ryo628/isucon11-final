package scenario

import (
	"context"
	"fmt"
	"math/rand"
	"net/http"
	"sort"
	"strings"
	"sync"
	"time"

	"github.com/isucon/isucandar"
	"github.com/isucon/isucandar/agent"
	"github.com/isucon/isucandar/parallel"
	"github.com/isucon/isucandar/random/useragent"
	"github.com/isucon/isucandar/worker"

	"github.com/isucon/isucon11-final/benchmarker/api"
	"github.com/isucon/isucon11-final/benchmarker/fails"
	"github.com/isucon/isucon11-final/benchmarker/generate"
	"github.com/isucon/isucon11-final/benchmarker/model"
)

const (
	prepareTimeout           = 20
	SearchCourseCountPerPage = 20
	AnnouncementCountPerPage = 20
	prepareCourseCapacity    = 50
)

func (s *Scenario) Prepare(ctx context.Context, step *isucandar.BenchmarkStep) error {
	ContestantLogger.Printf("===> PREPARE")

	a, err := agent.NewAgent(
		agent.WithNoCache(),
		agent.WithNoCookie(),
		agent.WithTimeout(20*time.Second),
		agent.WithBaseURL(s.BaseURL.String()),
		agent.WithCloneTransport(agent.DefaultTransport),
	)
	if err != nil {
		return fails.ErrorCritical(err)
	}

	a.Name = "benchmarker-initializer"

	ContestantLogger.Printf("start Initialize")
	hres, res, err := InitializeAction(ctx, a)
	if err != nil {
		ContestantLogger.Printf("initializeが失敗しました")
		return fails.ErrorCritical(err)
	}
	err = verifyInitialize(res, hres)
	if err != nil {
		return fails.ErrorCritical(err)
	}
	s.language = res.Language

	if s.NoPrepare {
		return nil
	}

	// 検索の検証
	// 初期科目を対象に検索したいので最初に検証する
	err = s.prepareSearchCourse(ctx)
	if err != nil {
		return fails.ErrorCritical(err)
	}

	err = s.prepareNormal(ctx, step)
	if err != nil {
		return fails.ErrorCritical(err)
	}

	err = s.prepareAnnouncementsList(ctx, step)
	if err != nil {
		return fails.ErrorCritical(err)
	}

	err = s.prepareAbnormal(ctx)
	if err != nil {
		return fails.ErrorCritical(err)
	}

	_, _, err = InitializeAction(ctx, a)
	if err != nil {
		ContestantLogger.Printf("initializeが失敗しました")
		return fails.ErrorCritical(err)
	}

	AdminLogger.Printf("Language: %s", s.Language())

	step.Result().Score.Reset()
	s.Reset()
	return nil
}

func (s *Scenario) prepareNormal(ctx context.Context, step *isucandar.BenchmarkStep) error {
	const (
		prepareTeacherCount        = 2
		prepareStudentCount        = 2
		prepareCourseCount         = 20
		prepareClassCountPerCourse = 5
		prepareCourseCapacity      = 50
	)
	errors := step.Result().Errors
	hasErrors := func() bool {
		errors.Wait()
		return len(errors.All()) > 0
	}

	teachers := make([]*model.Teacher, 0, prepareTeacherCount)
	// TODO: ランダムなので同じ教師が入る可能性がある
	for i := 0; i < prepareTeacherCount; i++ {
		teachers = append(teachers, s.userPool.randomTeacher())
	}

	students := make([]*model.Student, 0, prepareStudentCount)
	for i := 0; i < prepareStudentCount; i++ {
		student, err := s.userPool.newStudent()
		if err != nil {
			return err
		}
		students = append(students, student)
	}

	courses := make([]*model.Course, 0, prepareCourseCount)
	mu := sync.Mutex{}
	// 教師のログインとコース登録をするワーカー
	w, err := worker.NewWorker(func(ctx context.Context, i int) {
		teacher := teachers[i%len(teachers)]
		isLoggedIn := teacher.LoginOnce(func(teacher *model.Teacher) {
			_, err := LoginAction(ctx, teacher.Agent, teacher.UserAccount)
			if err != nil {
				AdminLogger.Printf("teacherのログインに失敗しました")
				step.AddError(fails.ErrorCritical(err))
				return
			}
			teacher.IsLoggedIn = true
		})
		if !isLoggedIn {
			return
		}

		hres, getMeRes, err := GetMeAction(ctx, teacher.Agent)
		if err != nil {
			AdminLogger.Printf("teacherのユーザ情報取得に失敗しました")
			step.AddError(err)
			return
		}
		if err := verifyMe(teacher.UserAccount, &getMeRes, hres); err != nil {
			step.AddError(err)
			return
		}

		param := generate.CourseParam(i/6, i%6, teacher)
		_, res, err := AddCourseAction(ctx, teacher.Agent, param)
		if err != nil {
			step.AddError(err)
			return
		}
		course := model.NewCourse(param, res.ID, teacher, prepareCourseCapacity, model.NewCapacityCounter())
		mu.Lock()
		courses = append(courses, course)
		mu.Unlock()
	}, worker.WithLoopCount(prepareCourseCount))

	if err != nil {
		panic(fmt.Errorf("unreachable! %w", err))
	}

	w.Process(ctx)
	w.Wait()

	if hasErrors() {
		return fmt.Errorf("アプリケーション互換性チェックに失敗しました")
	}

	// 生徒のログインとコース登録
	w, err = worker.NewWorker(func(ctx context.Context, i int) {
		student := students[i]
		_, err := LoginAction(ctx, student.Agent, student.UserAccount)
		if err != nil {
			AdminLogger.Printf("studentのログインに失敗しました")
			step.AddError(fails.ErrorCritical(err))
			return
		}

		hres, getMeRes, err := GetMeAction(ctx, student.Agent)
		if err != nil {
			AdminLogger.Printf("studentのユーザ情報取得に失敗しました")
			step.AddError(err)
			return
		}
		if err := verifyMe(student.UserAccount, &getMeRes, hres); err != nil {
			step.AddError(err)
			return
		}

		_, _, err = TakeCoursesAction(ctx, student.Agent, courses)
		if err != nil {
			step.AddError(err)
			return
		}
		for _, course := range courses {
			student.AddCourse(course)
			course.AddStudent(student)
		}
	}, worker.WithLoopCount(prepareStudentCount))
	if err != nil {
		panic(fmt.Errorf("unreachable! %w", err))
	}
	w.Process(ctx)
	w.Wait()
	if hasErrors() {
		return fmt.Errorf("アプリケーション互換性チェックに失敗しました")
	}

	// コースのステータスの変更
	w, err = worker.NewWorker(func(ctx context.Context, i int) {
		course := courses[i]
		teacher := course.Teacher()
		_, err = SetCourseStatusInProgressAction(ctx, teacher.Agent, course.ID)
		if err != nil {
			step.AddError(err)
			return
		}
		course.SetStatusToInProgress()
	}, worker.WithLoopCount(prepareCourseCount))
	if err != nil {
		panic(fmt.Errorf("unreachable! %w", err))
	}
	w.Process(ctx)
	w.Wait()

	if hasErrors() {
		return fmt.Errorf("アプリケーション互換性チェックに失敗しました")
	}

	studentByCode := make(map[string]*model.Student)
	for _, student := range students {
		studentByCode[student.Code] = student
	}
	// クラス追加、おしらせ追加、（一部）お知らせ確認
	// 課題提出、ダウンロード、採点、成績確認
	// workerはコースごと
	checkAnnouncementDetailPart := rand.Intn(prepareClassCountPerCourse)
	for classPart := 0; classPart < prepareClassCountPerCourse; classPart++ {
		w, err = worker.NewWorker(func(ctx context.Context, i int) {
			course := courses[i]
			teacher := course.Teacher()
			// クラス追加
			classParam := generate.ClassParam(course, uint8(classPart+1))
			_, classRes, err := AddClassAction(ctx, teacher.Agent, course, classParam)
			if err != nil {
				step.AddError(err)
				return
			}
			class := model.NewClass(classRes.ClassID, classParam)
			course.AddClass(class)

			// お知らせ追加
			announcement := generate.Announcement(course, class)
			_, err = SendAnnouncementAction(ctx, teacher.Agent, announcement)
			if err != nil {
				step.AddError(err)
				return
			}
			course.BroadCastAnnouncement(announcement)

			courseStudents := course.Students()

			// 課題提出, ランダムでお知らせを読む
			// 生徒ごとのループ
			p := parallel.NewParallel(ctx, prepareStudentCount)
			for _, student := range courseStudents {
				student := student
				err := p.Do(func(ctx context.Context) {
					if classPart == checkAnnouncementDetailPart {
						hres, res, err := GetAnnouncementDetailAction(ctx, student.Agent, announcement.ID)
						if err != nil {
							step.AddError(err)
							return
						}
						expected := student.GetAnnouncement(announcement.ID)
						if expected == nil {
							panic("unreachable! announcementID" + announcement.ID)
						}
						err = AssertEqualAnnouncementDetail(expected, &res, hres, true)
						if err != nil {
							AdminLogger.Printf("extra announcements ->name: %v, title:  %v", res.CourseName, res.Title)
							step.AddError(err)
							return
						}
						student.ReadAnnouncement(announcement.ID)
					}
					submissionData, fileName := generate.SubmissionData(course, class, student.UserAccount)
					_, err := SubmitAssignmentAction(ctx, student.Agent, course.ID, class.ID, fileName, submissionData)
					if err != nil {
						step.AddError(err)
						return
					}
					submissionSummary := model.NewSubmission(fileName, submissionData)
					class.AddSubmission(student.Code, submissionSummary)
				})
				if err != nil {
					AdminLogger.Println("info: cannot start parallel: %w", err)
				}
			}
			p.Wait()

			// 課題ダウンロード
			hres, assignmentsData, err := DownloadSubmissionsAction(ctx, teacher.Agent, course.ID, class.ID)
			if err != nil {
				step.AddError(err)
				return
			}
			if err := verifyAssignments(assignmentsData, class, hres); err != nil {
				step.AddError(err)
				return
			}

			// 採点
			scores := make([]StudentScore, 0, len(students))
			for _, student := range students {
				sub := class.GetSubmissionByStudentCode(student.Code)
				if sub == nil {
					step.AddError(fails.ErrorCritical(fmt.Errorf("cannot find submission")))
					return
				}
				score := rand.Intn(101)
				sub.SetScore(score)
				scores = append(scores, StudentScore{
					score: score,
					code:  student.Code,
				})
			}

			_, err = PostGradeAction(ctx, teacher.Agent, course.ID, class.ID, scores)
			if err != nil {
				step.AddError(err)
				return
			}
		}, worker.WithLoopCount(prepareCourseCount))
		if err != nil {
			panic(fmt.Errorf("unreachable! %w", err))
		}
		w.Process(ctx)
		w.Wait()

		w, err = worker.NewWorker(func(ctx context.Context, i int) {
			student := students[i]
			expected := calculateGradeRes(student, studentByCode)
			hres, res, err := GetGradeAction(ctx, student.Agent)
			if err != nil {
				step.AddError(fails.ErrorCritical(err))
				return
			}

			err = AssertEqualGrade(&expected, &res, hres)
			if err != nil {
				step.AddError(err)
				return
			}
		}, worker.WithLoopCount(prepareStudentCount))
		if err != nil {
			panic(fmt.Errorf("unreachable! %w", err))
		}
		w.Process(ctx)
		w.Wait()
	}

	w, err = worker.NewWorker(func(ctx context.Context, i int) {
		course := courses[i]
		teacher := course.Teacher()
		_, err = SetCourseStatusClosedAction(ctx, teacher.Agent, course.ID)
		if err != nil {
			step.AddError(err)
			return
		}
		course.SetStatusToClosed()
	}, worker.WithLoopCount(prepareCourseCount))
	if err != nil {
		panic(fmt.Errorf("unreachable! %w", err))
	}
	w.Process(ctx)
	w.Wait()

	w, err = worker.NewWorker(func(ctx context.Context, i int) {
		student := students[i]
		expected := calculateGradeRes(student, studentByCode)
		hres, res, err := GetGradeAction(ctx, student.Agent)
		if err != nil {
			step.AddError(fails.ErrorCritical(err))
			return
		}

		err = AssertEqualGrade(&expected, &res, hres)
		if err != nil {
			step.AddError(err)
			return
		}
	}, worker.WithLoopCount(prepareStudentCount))
	if err != nil {
		panic(fmt.Errorf("unreachable! %w", err))
	}
	w.Process(ctx)
	w.Wait()

	if hasErrors() {
		return fmt.Errorf("アプリケーション互換性チェックに失敗しました")
	}

	// お知らせの検証
	w, err = worker.NewWorker(func(ctx context.Context, i int) {
		student := students[i]
		expected := student.Announcements()

		// id が新しい方が先頭に来るようにソート
		sort.Slice(expected, func(i, j int) bool {
			return expected[i].Announcement.ID > expected[j].Announcement.ID
		})
		expectedUnreadCount := 0
		for _, announcement := range expected {
			if announcement.Unread {
				expectedUnreadCount++
			}
		}
		_, err := prepareCheckAnnouncementsList(ctx, student.Agent, "", "", expected, expectedUnreadCount)
		if err != nil {
			step.AddError(err)
			return
		}

	}, worker.WithLoopCount(prepareStudentCount))
	if err != nil {
		panic(fmt.Errorf("unreachable! %w", err))
	}
	w.Process(ctx)
	w.Wait()
	if hasErrors() {
		return fmt.Errorf("アプリケーション互換性チェックに失敗しました")
	}

	return nil
}

func (s *Scenario) prepareAnnouncementsList(ctx context.Context, step *isucandar.BenchmarkStep) error {
	const (
		prepareCheckAnnouncementListStudentCount        = 2
		prepareCheckAnnouncementListTeacherCount        = 2
		prepareCheckAnnouncementListCourseCount         = 5
		prepareCheckAnnouncementListClassCountPerCourse = 5
	)
	errors := step.Result().Errors
	hasErrors := func() bool {
		errors.Wait()
		return len(errors.All()) > 0
	}

	// 生徒の用意
	students := make([]*model.Student, prepareCheckAnnouncementListStudentCount)
	for i := 0; i < prepareCheckAnnouncementListStudentCount; i++ {
		student, err := s.getLoggedInStudent(ctx)
		if err != nil {
			return err
		}
		students[i] = student
	}

	if hasErrors() {
		return fmt.Errorf("アプリケーション互換性チェックに失敗しました")
	}

	// 教師の用意
	teachers := make([]*model.Teacher, prepareCheckAnnouncementListTeacherCount)
	for i := 0; i < prepareCheckAnnouncementListTeacherCount; i++ {
		teacher, err := s.getLoggedInTeacher(ctx)
		if err != nil {
			return err
		}
		teachers[i] = teacher
	}

	if hasErrors() {
		return fmt.Errorf("アプリケーション互換性チェックに失敗しました")
	}

	// コース登録
	var mu sync.Mutex
	courses := make([]*model.Course, 0, prepareCheckAnnouncementListCourseCount)
	w, err := worker.NewWorker(func(ctx context.Context, i int) {
		teacher := teachers[i%len(teachers)]
		param := generate.CourseParam(i/6, i%6, teacher)
		_, res, err := AddCourseAction(ctx, teacher.Agent, param)
		if err != nil {
			step.AddError(err)
			return
		}
		course := model.NewCourse(param, res.ID, teacher, prepareCourseCapacity, model.NewCapacityCounter())
		mu.Lock()
		courses = append(courses, course)
		mu.Unlock()
	}, worker.WithLoopCount(prepareCheckAnnouncementListCourseCount))
	if err != nil {
		panic(fmt.Errorf("unreachable! %w", err))
	}
	w.Process(ctx)
	w.Wait()

	if hasErrors() {
		return fmt.Errorf("アプリケーション互換性チェックに失敗しました")
	}

	// コース登録
	w, err = worker.NewWorker(func(ctx context.Context, i int) {
		student := students[i]
		_, _, err := TakeCoursesAction(ctx, student.Agent, courses)
		if err != nil {
			step.AddError(err)
			return
		}
		for _, course := range courses {
			student.AddCourse(course)
			course.AddStudent(student)
		}
	}, worker.WithLoopCount(prepareCheckAnnouncementListStudentCount))
	if err != nil {
		panic(fmt.Errorf("unreachable! %w", err))
	}
	w.Process(ctx)
	w.Wait()

	if hasErrors() {
		return fmt.Errorf("アプリケーション互換性チェックに失敗しました")
	}

	// コースのステータスを更新する
	for _, course := range courses {
		_, err = SetCourseStatusInProgressAction(ctx, course.Teacher().Agent, course.ID)
		if err != nil {
			return err
		}
		course.SetStatusToInProgress()
	}

	// クラス追加、おしらせ追加をする
	// そのたびにおしらせリストを確認する
	// 既読にはしない
	for classPart := 0; classPart < prepareCheckAnnouncementListClassCountPerCourse; classPart++ {
		for j := 0; j < prepareCheckAnnouncementListCourseCount; j++ {
			course := courses[j]
			teacher := course.Teacher()

			// クラス追加
			classParam := generate.ClassParam(course, uint8(classPart+1))
			_, classRes, err := AddClassAction(ctx, teacher.Agent, course, classParam)
			if err != nil {
				step.AddError(err)
				return err
			}
			class := model.NewClass(classRes.ClassID, classParam)
			course.AddClass(class)

			// お知らせ追加
			announcement := generate.Announcement(course, class)
			_, err = SendAnnouncementAction(ctx, teacher.Agent, announcement)
			if err != nil {
				step.AddError(err)
				return err
			}
			course.BroadCastAnnouncement(announcement)

			// 生徒ごとにおしらせリストの確認
			courseStudents := course.Students()
			p := parallel.NewParallel(ctx, int32(len(courseStudents)))
			for _, student := range courseStudents {
				student := student
				err := p.Do(func(ctx context.Context) {
					expected := student.Announcements()

					// id が新しい方が先頭に来るようにソート
					sort.Slice(expected, func(i, j int) bool {
						return expected[i].Announcement.ID > expected[j].Announcement.ID
					})
					_, err := prepareCheckAnnouncementsList(ctx, student.Agent, "", "", expected, len(expected))
					if err != nil {
						step.AddError(err)
						return
					}

					courseAnnouncementStatus := make([]*model.AnnouncementStatus, 0, 5)
					for _, status := range expected {
						if status.Announcement.CourseID == course.ID {
							courseAnnouncementStatus = append(courseAnnouncementStatus, status)
						}
					}

					_, err = prepareCheckAnnouncementsList(ctx, student.Agent, "", course.ID, courseAnnouncementStatus, len(expected))
					if err != nil {
						step.AddError(err)
						return
					}
				})
				if err != nil {
					AdminLogger.Println("info: cannot start parallel: %w", err)
				}
			}
			p.Wait()
		}
	}

	if hasErrors() {
		return fmt.Errorf("アプリケーション互換性チェックに失敗しました")
	}

	return nil
}

func prepareCheckAnnouncementsList(ctx context.Context, a *agent.Agent, path, courseID string, expected []*model.AnnouncementStatus, expectedUnreadCount int) (prev string, err error) {
	errHttp := fails.ErrorCritical(fmt.Errorf("/api/announcements へのリクエストが失敗しました"))
	errInvalidNext := fails.ErrorCritical(fmt.Errorf("link header の next によってページングできる回数が不正です"))

	hres, res, err := GetAnnouncementListAction(ctx, a, path, courseID)
	if err != nil {
		return "", errHttp
	}
	prev, next := parseLinkHeader(hres)

	if (len(expected) <= AnnouncementCountPerPage && next != "") || (len(expected) > AnnouncementCountPerPage && next == "") {
		return "", errInvalidNext
	}
	// 次のページが存在しない
	if next == "" {
		err = prepareCheckAnnouncementContent(expected, res, expectedUnreadCount, hres)
		if err != nil {
			return "", err
		}
		return prev, nil
	}

	err = prepareCheckAnnouncementContent(expected[:AnnouncementCountPerPage], res, expectedUnreadCount, hres)
	if err != nil {
		return "", err
	}

	// この_prevはpathと同じところを指すはず
	// _prevとpathが同じ文字列であるとは限らない（pathが"" で_prevが/api/announcements?page=1とか）
	_prev, err := prepareCheckAnnouncementsList(ctx, a, next, courseID, expected[AnnouncementCountPerPage:], expectedUnreadCount)
	if err != nil {
		return "", err
	}

	hres, res, err = GetAnnouncementListAction(ctx, a, _prev, courseID)
	if err != nil {
		return "", errHttp
	}

	err = prepareCheckAnnouncementContent(expected[:AnnouncementCountPerPage], res, expectedUnreadCount, hres)
	if err != nil {
		return "", err
	}

	return prev, nil
}

func prepareCheckAnnouncementContent(expected []*model.AnnouncementStatus, actual api.GetAnnouncementsResponse, expectedUnreadCount int, hres *http.Response) error {
	errNotSorted := func(hres *http.Response) error {
		return fails.ErrorCritical(fails.ErrorInvalidResponse("お知らせの順序が不正です", hres))
	}
	errNotMatch := func(hres *http.Response) error {
		return fails.ErrorCritical(fails.ErrorInvalidResponse("お知らせの内容が不正です", hres))
	}
	errNoCount := func(hres *http.Response) error {
		return fails.ErrorCritical(fails.ErrorInvalidResponse("お知らせの数が期待したものと一致しませんでした", hres))
	}
	errNoMatchUnreadCount := func(hres *http.Response) error {
		return fails.ErrorCritical(fails.ErrorInvalidResponse("お知らせの unread_count が期待したものと一致しませんでした", hres))
	}

	if actual.UnreadCount != expectedUnreadCount {
		return errNoMatchUnreadCount(hres)
	}

	if len(expected) != len(actual.Announcements) {
		return errNoCount(hres)
	}

	if expected == nil && actual.Announcements == nil {
		return nil
	} else if (expected == nil && actual.Announcements != nil) || (expected != nil && actual.Announcements == nil) {
		return errNotMatch(hres)
	}

	// 順序の検証
	for i := 0; i < len(actual.Announcements)-1; i++ {
		if actual.Announcements[i].ID < actual.Announcements[i+1].ID {
			return errNotSorted(hres)
		}
	}

	for i := 0; i < len(actual.Announcements); i++ {
		if err := AssertEqualAnnouncementListContent(expected[i], &actual.Announcements[i], hres, true); err != nil {
			AdminLogger.Printf("extra announcements ->name: %v, title:  %v", actual.Announcements[i].CourseName, actual.Announcements[i].Title)
			return errNotMatch(hres)
		}
	}

	return nil
}

func (s *Scenario) prepareSearchCourse(ctx context.Context) error {
	// 検証で使用する学生ユーザ
	student, err := s.getLoggedInStudent(ctx)
	if err != nil {
		return err
	}

	courses := s.initCourses
	// code の昇順にソート
	sort.Slice(courses, func(i, j int) bool {
		return courses[i].Code < courses[j].Code
	})

	// 全検索の検証
	param := model.NewCourseParam()
	expected := searchCourseLocal(courses, param)
	if err := prepareCheckSearchCourse(ctx, student.Agent, param, expected); err != nil {
		return err
	}

	// 単体条件クエリの検証
	param = model.NewCourseParam()
	param.Type = "major-subjects"
	expected = searchCourseLocal(courses, param)
	if err := prepareCheckSearchCourse(ctx, student.Agent, param, expected); err != nil {
		return err
	}

	param = model.NewCourseParam()
	param.Credit = 1
	expected = searchCourseLocal(courses, param)
	if err := prepareCheckSearchCourse(ctx, student.Agent, param, expected); err != nil {
		return err
	}

	param = model.NewCourseParam()
	param.Teacher = courses[rand.Intn(len(courses))].Teacher().Name
	expected = searchCourseLocal(courses, param)
	if err := prepareCheckSearchCourse(ctx, student.Agent, param, expected); err != nil {
		return err
	}

	param = model.NewCourseParam()
	param.Period = 0
	expected = searchCourseLocal(courses, param)
	if err := prepareCheckSearchCourse(ctx, student.Agent, param, expected); err != nil {
		return err
	}

	param = model.NewCourseParam()
	param.DayOfWeek = 0
	expected = searchCourseLocal(courses, param)
	if err := prepareCheckSearchCourse(ctx, student.Agent, param, expected); err != nil {
		return err
	}

	param = model.NewCourseParam()
	param.Keywords = strings.Split(courses[rand.Intn(len(courses))].Keywords, " ")[:1]
	expected = searchCourseLocal(courses, param)
	if err := prepareCheckSearchCourse(ctx, student.Agent, param, expected); err != nil {
		return err
	}

	//  キーワード検索の簡単化の防止 https://github.com/isucon/isucon11-final/issues/691
	param = model.NewCourseParam()
	param.Keywords = []string{"SpeedUP"}
	expected = searchCourseLocal(courses, param)
	if err := prepareCheckSearchCourse(ctx, student.Agent, param, expected); err != nil {
		return err
	}

	param = model.NewCourseParam()
	param.Status = "closed"
	expected = searchCourseLocal(courses, param)
	if err := prepareCheckSearchCourse(ctx, student.Agent, param, expected); err != nil {
		return err
	}

	// 複合条件クエリの検証
	target := courses[rand.Intn(len(courses))]
	param = model.NewCourseParam()
	param.Type = target.Type
	param.Credit = target.Credit
	param.Teacher = target.Teacher().Name
	param.Period = target.Period
	param.DayOfWeek = target.DayOfWeek
	param.Keywords = strings.Split(target.Keywords, " ")[:1]
	param.Status = string(target.Status())
	expected = searchCourseLocal(courses, param)
	if err := prepareCheckSearchCourse(ctx, student.Agent, param, expected); err != nil {
		return err
	}

	return nil
}

func prepareCheckSearchCourse(ctx context.Context, a *agent.Agent, param *model.SearchCourseParam, expected []*model.Course) error {
	errWithParamInfo := func(reason string, hres *http.Response) error {
		return fails.ErrorInvalidResponse(fmt.Sprintf("%s (param: %s)", reason, param.GetParamString()), hres)
	}

	reasonHttp := "/api/courses へのリクエストが失敗しました"
	reasonEmpty := "科目検索の最初以外のページで空の検索結果が返却されました"
	reasonDuplicated := "科目検索結果に重複した id の科目が存在します"
	reasonLack := "科目検索で条件にヒットするはずの科目が見つかりませんでした"
	reasonExcess := "科目検索で条件にヒットしない科目が見つかりました"
	reasonInvalidContent := "科目検索結果に含まれる科目の内容が不正です"
	reasonNotSorted := "科目検索結果の順序が code の昇順になっていません"
	reasonNotMatchCountPerPage := "科目検索のページごとの件数が不正です"
	reasonExistPrevFirstPage := "科目検索の最初のページの link header に prev が存在しました"
	reasonNotExistPrevOtherThanFirstPage := "科目検索の最初以外のページの link header に prev が存在しませんでした"
	reasonInvalidPrev := "科目検索の link header の prev で前のページに正しく戻ることができませんでした"

	var hresSample *http.Response
	var path string
	actual := make([]*api.GetCourseDetailResponse, 0)
	actualByID := make(map[string]*api.GetCourseDetailResponse)
	actualResCountList := make([]int, 0)
	prevList := make([]string, 0)
	for {
		hres, res, err := SearchCourseAction(ctx, a, param, path)
		if err != nil {
			return errWithParamInfo(reasonHttp, hres)
		}

		// 空リストを返され続けると無限ループするので最初のページ以外で空リストが返ってきたらエラーにする
		if path != "" && len(res) == 0 {
			return errWithParamInfo(reasonEmpty, hres)
		}

		for _, course := range res {
			_, exists := actualByID[course.ID]
			// IDが重複していたらエラーにする
			if exists {
				return errWithParamInfo(reasonDuplicated, hres)
			}
			actualByID[course.ID] = course
			actual = append(actual, course)
		}
		actualResCountList = append(actualResCountList, len(res))

		// 期待する件数よりも多かったら少なくとも1件ヒットすべきでない科目がヒットしている
		if len(actual) > len(expected) {
			return errWithParamInfo(reasonExcess, hres)
		}

		hresSample = hres
		prev, next := parseLinkHeader(hres)
		prevList = append(prevList, prev)
		path = next

		if path == "" {
			break
		}
	}

	// 順序は無視して期待するコースがすべて検索結果に含まれていることを検証
	// len(actual) <= len(expected) であり、actual には重複がないことが保証されているので expected の科目がすべて actual に含まれていれば両者は順序を除いて等しい
	for _, expectCourse := range expected {
		actualCourse, exists := actualByID[expectCourse.ID]
		// 同じIDの科目がなかったらその科目は見つからなかった扱いにする
		if !exists {
			return errWithParamInfo(reasonLack, hresSample)
		}
		// 同じIDでも内容が違っていたら科目自体は見つかったが内容が不正という扱いにする
<<<<<<< HEAD
		if err := AssertEqualCourse(expectCourse, actualCourse, true); err != nil {
			return errWithParamInfo(reasonInvalidContent)
=======
		if err := AssertEqualCourse(expectCourse, actualCourse, hresSample); err != nil {
			return errWithParamInfo(reasonInvalidContent, hresSample)
>>>>>>> e651cbb1
		}
	}

	// 順序の検証
	for i := 0; i < len(actual)-1; i++ {
		if actual[i].Code > actual[i+1].Code {
			return errWithParamInfo(reasonNotSorted, hresSample)
		}
	}

	// 各ページの件数の検証
	expectResCountList := make([]int, 0)
	rest := len(expected)
	for {
		if rest <= SearchCourseCountPerPage {
			expectResCountList = append(expectResCountList, rest)
			break
		} else {
			expectResCountList = append(expectResCountList, SearchCourseCountPerPage)
			rest -= SearchCourseCountPerPage
		}
	}
	if !AssertEqual("search count per page", expectResCountList, actualResCountList) {
		return errWithParamInfo(reasonNotMatchCountPerPage, hresSample)
	}

	// prev の存在検証
	for i := 0; i < len(prevList); i++ {
		if i == 0 && prevList[i] != "" {
			return errWithParamInfo(reasonExistPrevFirstPage, hresSample)
		}
		if i > 0 && prevList[i] == "" {
			return errWithParamInfo(reasonNotExistPrevOtherThanFirstPage, hresSample)
		}
	}

	// prev で前のページに正しく戻れることの検証（最終ページから戻るように見ていく）
	for page := len(prevList) - 1; page >= 1; page-- {
		hres, res, err := SearchCourseAction(ctx, a, param, prevList[page])
		if err != nil {
			return errWithParamInfo(reasonHttp, hres)
		}

		// prev でのアクセスなので1ページあたりの最大件数が取れるはず
		if len(res) != SearchCourseCountPerPage {
			return errWithParamInfo(reasonInvalidPrev, hres)
		}

		// リストの内容の検証
		for i, course := range res {
<<<<<<< HEAD
			if err := AssertEqualCourse(expected[SearchCourseCountPerPage*(page-1)+i], course, true); err != nil {
				return errWithParamInfo(reasonInvalidPrev)
=======
			if err := AssertEqualCourse(expected[SearchCourseCountPerPage*(page-1)+i], course, hres); err != nil {
				return errWithParamInfo(reasonInvalidPrev, hres)
>>>>>>> e651cbb1
			}
		}
	}

	return nil
}

func searchCourseLocal(courses []*model.Course, param *model.SearchCourseParam) []*model.Course {
	matchCourses := make([]*model.Course, 0)

	for _, course := range courses {
		if (param.Type == "" || course.Type == param.Type) &&
			(param.Credit == 0 || course.Credit == param.Credit) &&
			(param.Teacher == "" || course.Teacher().Name == param.Teacher) &&
			(param.Period == -1 || course.Period == param.Period) &&
			(param.DayOfWeek == -1 || course.DayOfWeek == param.DayOfWeek) &&
			(containsAll(course.Name, param.Keywords) || containsAll(course.Keywords, param.Keywords)) &&
			(param.Status == "" || string(course.Status()) == param.Status) {
			matchCourses = append(matchCourses, course)
		}
	}

	return matchCourses
}

func (s *Scenario) prepareAbnormal(ctx context.Context) error {
	// TODO: 並列化

	// 認証チェック
	if err := s.prepareCheckAuthenticationAbnormal(ctx); err != nil {
		return err
	}

	// 講師用APIの認可チェック
	if err := s.prepareCheckAdminAuthorizationAbnormal(ctx); err != nil {
		return err
	}

	// POST /login
	if err := s.prepareCheckLoginAbnormal(ctx); err != nil {
		return err
	}

	// PUT /api/users/me/courses
	if err := s.prepareCheckRegisterCoursesAbnormal(ctx); err != nil {
		return err
	}

	// GET /api/courses/:courseID
	if err := s.prepareCheckGetCourseDetailAbnormal(ctx); err != nil {
		return err
	}

	// POST /api/courses
	if err := s.prepareCheckAddCourseAbnormal(ctx); err != nil {
		return err
	}

	// PUT /api/courses/:courseID/status
	if err := s.prepareCheckSetCourseStatusAbnormal(ctx); err != nil {
		return err
	}

	// GET /api/courses/:courseID/classes
	if err := s.prepareCheckGetClassesAbnormal(ctx); err != nil {
		return err
	}

	// POST /api/courses/:courseID/classes
	if err := s.prepareCheckAddClassAbnormal(ctx); err != nil {
		return err
	}

	// POST /api/courses/:courseID/classes/:classID/assignments
	if err := s.prepareCheckSubmitAssignmentAbnormal(ctx); err != nil {
		return err
	}

	// PUT /api/courses/:courseID/classes/:classID/assignments/scores
	if err := s.prepareCheckPostGradeAbnormal(ctx); err != nil {
		return err
	}

	// GET /api/courses/:courseID/classes/:classID/assignments/export
	if err := s.prepareCheckDownloadSubmissionsAbnormal(ctx); err != nil {
		return err
	}

	// POST /api/announcements
	if err := s.prepareCheckSendAnnouncementAbnormal(ctx); err != nil {
		return err
	}

	// GET /api/announcements/:announcementID
	if err := s.prepareCheckGetAnnouncementDetailAbnormal(ctx); err != nil {
		return err
	}

	return nil
}

func (s *Scenario) prepareCheckAuthenticationAbnormal(ctx context.Context) error {
	errAuthentication := func(hres *http.Response) error {
		return fails.ErrorInvalidResponse("未ログイン状態で認証が必要なAPIへのアクセスが成功しました", hres)
	}
	checkAuthentication := func(hres *http.Response, err error) error {
		// リクエストが成功したらwebappの不具合
		if err == nil {
			return errAuthentication(hres)
		}

		// ステータスコードのチェック
		if err := verifyStatusCode(hres, []int{http.StatusUnauthorized}); err != nil {
			return err
		}

		return nil
	}

	// ======== 検証用データの準備 ========

	// 未ログインのagent
	agent, _ := agent.NewAgent(
		agent.WithUserAgent(useragent.UserAgent()),
		agent.WithBaseURL(s.BaseURL.String()),
		agent.WithCloneTransport(agent.DefaultTransport),
	)

	// 検証で使用する学生ユーザ
	student, err := s.getLoggedInStudent(ctx)
	if err != nil {
		return err
	}

	// 検証で使用する講師ユーザ
	teacher, err := s.getLoggedInTeacher(ctx)
	if err != nil {
		return err
	}

	// 適当な科目
	courseParam := generate.CourseParam(0, 0, teacher)
	_, addCourseRes, err := AddCourseAction(ctx, teacher.Agent, courseParam)
	if err != nil {
		return err
	}
	course := model.NewCourse(courseParam, addCourseRes.ID, teacher, prepareCourseCapacity, model.NewCapacityCounter())

	// 科目のステータス更新
	_, err = SetCourseStatusInProgressAction(ctx, teacher.Agent, course.ID)
	if err != nil {
		return err
	}
	course.SetStatusToInProgress()

	// 課題提出が締め切られた講義
	classParam := generate.ClassParam(course, 1)
	_, addClassRes, err := AddClassAction(ctx, teacher.Agent, course, classParam)
	if err != nil {
		return err
	}
	submissionClosedClass := model.NewClass(addClassRes.ClassID, classParam)
	_, _, err = DownloadSubmissionsAction(ctx, teacher.Agent, course.ID, submissionClosedClass.ID)
	if err != nil {
		return err
	}

	// 課題提出が締め切られていない講義
	classParam = generate.ClassParam(course, 2)
	_, addClassRes, err = AddClassAction(ctx, teacher.Agent, course, classParam)
	if err != nil {
		return err
	}
	submissionNotClosedClass := model.NewClass(addClassRes.ClassID, classParam)

	// course に紐づくお知らせ
	announcement1 := generate.Announcement(course, submissionNotClosedClass)
	_, err = SendAnnouncementAction(ctx, teacher.Agent, announcement1)
	if err != nil {
		return err
	}

	// ======== 検証 ========

	hres, _, err := GetMeAction(ctx, agent)
	if err := checkAuthentication(hres, err); err != nil {
		return err
	}

	hres, _, err = GetRegisteredCoursesAction(ctx, agent)
	if err := checkAuthentication(hres, err); err != nil {
		return err
	}

	hres, _, err = TakeCoursesAction(ctx, agent, []*model.Course{course})
	if err := checkAuthentication(hres, err); err != nil {
		return err
	}

	hres, _, err = GetGradeAction(ctx, agent)
	if err := checkAuthentication(hres, err); err != nil {
		return err
	}

	param := generate.SearchCourseParam()
	hres, _, err = SearchCourseAction(ctx, agent, param, "")
	if err := checkAuthentication(hres, err); err != nil {
		return err
	}

	hres, _, err = GetCourseDetailAction(ctx, agent, course.ID)
	if err := checkAuthentication(hres, err); err != nil {
		return err
	}

	courseParam = generate.CourseParam(0, 1, teacher)
	hres, _, err = AddCourseAction(ctx, agent, courseParam)
	if err := checkAuthentication(hres, err); err != nil {
		return err
	}

	hres, err = SetCourseStatusInProgressAction(ctx, agent, course.ID)
	if err := checkAuthentication(hres, err); err != nil {
		return err
	}

	hres, _, err = GetClassesAction(ctx, agent, course.ID)
	if err := checkAuthentication(hres, err); err != nil {
		return err
	}

	classParam = generate.ClassParam(course, 3)
	hres, _, err = AddClassAction(ctx, agent, course, classParam)
	if err := checkAuthentication(hres, err); err != nil {
		return err
	}

	submissionData, fileName := generate.SubmissionData(course, submissionNotClosedClass, student.UserAccount)
	hres, err = SubmitAssignmentAction(ctx, agent, course.ID, submissionNotClosedClass.ID, fileName, submissionData)
	if err := checkAuthentication(hres, err); err != nil {
		return err
	}

	scores := []StudentScore{
		{
			score: 90,
			code:  student.Code,
		},
	}
	hres, err = PostGradeAction(ctx, agent, course.ID, submissionClosedClass.ID, scores)
	if err := checkAuthentication(hres, err); err != nil {
		return err
	}

	hres, _, err = DownloadSubmissionsAction(ctx, agent, course.ID, submissionNotClosedClass.ID)
	if err := checkAuthentication(hres, err); err != nil {
		return err
	}

	hres, _, err = GetAnnouncementListAction(ctx, agent, "", "")
	if err := checkAuthentication(hres, err); err != nil {
		return err
	}

	announcement2 := generate.Announcement(course, submissionNotClosedClass)
	hres, err = SendAnnouncementAction(ctx, agent, announcement2)
	if err := checkAuthentication(hres, err); err != nil {
		return err
	}

	hres, _, err = GetAnnouncementDetailAction(ctx, agent, announcement1.ID)
	if err := checkAuthentication(hres, err); err != nil {
		return err
	}

	return nil
}

func (s *Scenario) prepareCheckAdminAuthorizationAbnormal(ctx context.Context) error {
	errAuthorization := func(hres *http.Response) error {
		return fails.ErrorInvalidResponse("学生ユーザで講師用APIへのアクセスが成功しました", hres)
	}
	checkAuthorization := func(hres *http.Response, err error) error {
		// リクエストが成功したらwebappの不具合
		if err == nil {
			return errAuthorization(hres)
		}

		// ステータスコードのチェック
		if err := verifyStatusCode(hres, []int{http.StatusForbidden}); err != nil {
			return err
		}

		return nil
	}

	// ======== 検証用データの準備 ========

	// 検証で使用する学生ユーザ
	student, err := s.getLoggedInStudent(ctx)
	if err != nil {
		return err
	}

	// 検証で使用する講師ユーザ
	teacher, err := s.getLoggedInTeacher(ctx)
	if err != nil {
		return err
	}

	// 適当な科目
	courseParam := generate.CourseParam(0, 0, teacher)
	_, addCourseRes, err := AddCourseAction(ctx, teacher.Agent, courseParam)
	if err != nil {
		return err
	}
	course := model.NewCourse(courseParam, addCourseRes.ID, teacher, prepareCourseCapacity, model.NewCapacityCounter())
	_, err = SetCourseStatusInProgressAction(ctx, teacher.Agent, course.ID)
	if err != nil {
		return err
	}
	course.SetStatusToInProgress()

	// 課題提出が締め切られた講義
	classParam := generate.ClassParam(course, 1)
	_, addClassRes, err := AddClassAction(ctx, teacher.Agent, course, classParam)
	if err != nil {
		return err
	}
	submissionClosedClass := model.NewClass(addClassRes.ClassID, classParam)
	_, _, err = DownloadSubmissionsAction(ctx, teacher.Agent, course.ID, submissionClosedClass.ID)
	if err != nil {
		return err
	}

	// 課題提出が締め切られていない講義
	classParam = generate.ClassParam(course, 2)
	_, addClassRes, err = AddClassAction(ctx, teacher.Agent, course, classParam)
	if err != nil {
		return err
	}
	submissionNotClosedClass := model.NewClass(addClassRes.ClassID, classParam)

	// ======== 検証 ========

	courseParam = generate.CourseParam(0, 1, teacher)
	hres, _, err := AddCourseAction(ctx, student.Agent, courseParam)
	if err := checkAuthorization(hres, err); err != nil {
		return err
	}

	hres, err = SetCourseStatusInProgressAction(ctx, student.Agent, course.ID)
	if err := checkAuthorization(hres, err); err != nil {
		return err
	}

	classParam = generate.ClassParam(course, 3)
	hres, _, err = AddClassAction(ctx, student.Agent, course, classParam)
	if err := checkAuthorization(hres, err); err != nil {
		return err
	}

	scores := []StudentScore{
		{
			score: 90,
			code:  student.Code,
		},
	}
	hres, err = PostGradeAction(ctx, student.Agent, course.ID, submissionClosedClass.ID, scores)
	if err := checkAuthorization(hres, err); err != nil {
		return err
	}

	hres, _, err = DownloadSubmissionsAction(ctx, student.Agent, course.ID, submissionNotClosedClass.ID)
	if err := checkAuthorization(hres, err); err != nil {
		return err
	}

	announcement := generate.Announcement(course, submissionNotClosedClass)
	hres, err = SendAnnouncementAction(ctx, student.Agent, announcement)
	if err := checkAuthorization(hres, err); err != nil {
		return err
	}

	return nil
}

func (s *Scenario) prepareCheckLoginAbnormal(ctx context.Context) error {
	errInvalidLogin := func(hres *http.Response) error {
		return fails.ErrorInvalidResponse("間違った認証情報でのログインに成功しました", hres)
	}
	errRelogin := func(hres *http.Response) error {
		return fails.ErrorInvalidResponse("ログイン状態での再ログインに成功しました", hres)
	}

	// ======== 検証用データの準備 ========

	// 検証で使用する学生ユーザ（未ログイン状態）
	student, err := s.userPool.newStudent()
	if err != nil {
		panic("unreachable! studentPool is empty")
	}

	// ======== 検証 ========

	// 存在しないユーザでのログイン
	hres, err := LoginAction(ctx, student.Agent, &model.UserAccount{
		Code:        "X12345",
		RawPassword: "password",
		IsAdmin:     false,
	})
	if err == nil {
		return errInvalidLogin(hres)
	}
	if err := verifyStatusCode(hres, []int{http.StatusUnauthorized}); err != nil {
		return err
	}

	// 間違ったパスワードでのログイン
	hres, err = LoginAction(ctx, student.Agent, &model.UserAccount{
		Code:        student.Code,
		RawPassword: student.RawPassword + "abc",
		IsAdmin:     false,
	})
	if err == nil {
		return errInvalidLogin(hres)
	}
	if err := verifyStatusCode(hres, []int{http.StatusUnauthorized}); err != nil {
		return err
	}

	// 再ログインチェックのため一度ちゃんとログインする
	_, err = LoginAction(ctx, student.Agent, student.UserAccount)
	if err != nil {
		return err
	}

	// 再ログイン
	hres, err = LoginAction(ctx, student.Agent, student.UserAccount)
	if err == nil {
		return errRelogin(hres)
	}
	if err := verifyStatusCode(hres, []int{http.StatusBadRequest}); err != nil {
		return err
	}

	return nil
}

func (s *Scenario) prepareCheckRegisterCoursesAbnormal(ctx context.Context) error {
	errInvalidRegistration := func(hres *http.Response) error {
		return fails.ErrorInvalidResponse("履修登録できないはずの科目の履修に成功しました", hres)
	}
	errInvalidErrorResponse := func(hres *http.Response) error {
		return fails.ErrorInvalidResponse("履修登録失敗時のレスポンスが期待する内容と一致しません", hres)
	}

	// ======== 検証用データの準備 ========

	// 検証で使用する学生ユーザ
	student, err := s.getLoggedInStudent(ctx)
	if err != nil {
		return err
	}

	// 検証で使用する講師ユーザ
	teacher, err := s.getLoggedInTeacher(ctx)
	if err != nil {
		return err
	}

	// ステータスが registration の科目
	courseParam := generate.CourseParam(0, 0, teacher)
	_, addCourseRes, err := AddCourseAction(ctx, teacher.Agent, courseParam)
	if err != nil {
		return err
	}
	registrationCourse := model.NewCourse(courseParam, addCourseRes.ID, teacher, prepareCourseCapacity, model.NewCapacityCounter())

	// ステータスが in-progress の科目
	courseParam = generate.CourseParam(0, 1, teacher)
	_, addCourseRes, err = AddCourseAction(ctx, teacher.Agent, courseParam)
	if err != nil {
		return err
	}
	inProgressCourse := model.NewCourse(courseParam, addCourseRes.ID, teacher, prepareCourseCapacity, model.NewCapacityCounter())
	_, err = SetCourseStatusInProgressAction(ctx, teacher.Agent, inProgressCourse.ID)
	if err != nil {
		return err
	}
	inProgressCourse.SetStatusToInProgress()

	// ステータスが closed の科目
	courseParam = generate.CourseParam(0, 2, teacher)
	_, addCourseRes, err = AddCourseAction(ctx, teacher.Agent, courseParam)
	if err != nil {
		return err
	}
	closedCourse := model.NewCourse(courseParam, addCourseRes.ID, teacher, prepareCourseCapacity, model.NewCapacityCounter())
	_, err = SetCourseStatusClosedAction(ctx, teacher.Agent, closedCourse.ID)
	if err != nil {
		return err
	}
	closedCourse.SetStatusToClosed()

	// student が履修登録済みの科目
	courseParam = generate.CourseParam(1, 0, teacher)
	_, addCourseRes, err = AddCourseAction(ctx, teacher.Agent, courseParam)
	if err != nil {
		return err
	}
	alreadyRegisteredCourse := model.NewCourse(courseParam, addCourseRes.ID, teacher, prepareCourseCapacity, model.NewCapacityCounter())
	_, _, err = TakeCoursesAction(ctx, student.Agent, []*model.Course{alreadyRegisteredCourse})
	if err != nil {
		return err
	}

	// alreadyRegisteredCourse と時間割がコンフリクトする科目
	courseParam = generate.CourseParam(1, 0, teacher)
	_, addCourseRes, err = AddCourseAction(ctx, teacher.Agent, courseParam)
	if err != nil {
		return err
	}
	conflictedCourse1 := model.NewCourse(courseParam, addCourseRes.ID, teacher, prepareCourseCapacity, model.NewCapacityCounter())

	// 時間割がコンフリクトする2つの科目
	courseParam = generate.CourseParam(1, 1, teacher)
	_, addCourseRes, err = AddCourseAction(ctx, teacher.Agent, courseParam)
	if err != nil {
		return err
	}
	conflictedCourse2 := model.NewCourse(courseParam, addCourseRes.ID, teacher, prepareCourseCapacity, model.NewCapacityCounter())

	courseParam = generate.CourseParam(1, 1, teacher)
	_, addCourseRes, err = AddCourseAction(ctx, teacher.Agent, courseParam)
	if err != nil {
		return err
	}
	conflictedCourse3 := model.NewCourse(courseParam, addCourseRes.ID, teacher, prepareCourseCapacity, model.NewCapacityCounter())

	// 存在しない科目
	courseParam = generate.CourseParam(2, 0, teacher)
	unknownCourse := model.NewCourse(courseParam, generate.GenULID(), teacher, prepareCourseCapacity, model.NewCapacityCounter())

	// ======== 検証 ========

	courses := []*model.Course{
		registrationCourse,
		inProgressCourse,
		closedCourse,
		alreadyRegisteredCourse,
		conflictedCourse1,
		conflictedCourse2,
		conflictedCourse3,
		unknownCourse,
	}
	hres, eres, err := TakeCoursesAction(ctx, student.Agent, courses)
	if err == nil {
		return errInvalidRegistration(hres)
	}
	err = verifyStatusCode(hres, []int{http.StatusBadRequest})
	if err != nil {
		return err
	}

	// 順序を無視して一致するならtrue
	isSameIgnoringOrder := func(s1, s2 []string) bool {
		if len(s1) != len(s2) {
			return false
		}

		sort.Slice(s1, func(i, j int) bool { return s1[i] < s1[j] })
		sort.Slice(s2, func(i, j int) bool { return s2[i] < s2[j] })

		for i := 0; i < len(s1); i++ {
			if s1[i] != s2[i] {
				return false
			}
		}

		return true
	}

	if !isSameIgnoringOrder(eres.CourseNotFound, []string{unknownCourse.ID}) ||
		!isSameIgnoringOrder(eres.NotRegistrableStatus, []string{inProgressCourse.ID, closedCourse.ID}) ||
		!isSameIgnoringOrder(eres.ScheduleConflict, []string{conflictedCourse1.ID, conflictedCourse2.ID, conflictedCourse3.ID}) {
		return errInvalidErrorResponse(hres)
	}

	return nil
}

func (s *Scenario) prepareCheckGetCourseDetailAbnormal(ctx context.Context) error {
	errGetUnknownCourseDetail := func(hres *http.Response) error {
		return fails.ErrorInvalidResponse("存在しない科目の詳細取得に成功しました", hres)
	}

	// ======== 検証用データの準備 ========

	// 検証で使用する学生ユーザ
	student, err := s.getLoggedInStudent(ctx)
	if err != nil {
		return err
	}

	// ======== 検証 ========

	// 存在しない科目IDでの科目詳細取得
	hres, _, err := GetCourseDetailAction(ctx, student.Agent, generate.GenULID())
	if err == nil {
		return errGetUnknownCourseDetail(hres)
	}
	if err := verifyStatusCode(hres, []int{http.StatusNotFound}); err != nil {
		return err
	}

	return nil
}

func (s *Scenario) prepareCheckAddCourseAbnormal(ctx context.Context) error {
	errAddInvalidCourse := func(hres *http.Response) error {
		return fails.ErrorInvalidResponse("不正な科目の追加に成功しました", hres)
	}
	errAddConflictedCourse := func(hres *http.Response) error {
		return fails.ErrorInvalidResponse("コードが重複した科目の追加に成功しました", hres)
	}

	// ======== 検証用データの準備 ========

	// 検証で使用する講師ユーザ
	teacher, err := s.getLoggedInTeacher(ctx)
	if err != nil {
		return err
	}

	// 適当な科目
	courseParam := generate.CourseParam(0, 0, teacher)
	_, addCourseRes, err := AddCourseAction(ctx, teacher.Agent, courseParam)
	if err != nil {
		return err
	}
	course := model.NewCourse(courseParam, addCourseRes.ID, teacher, prepareCourseCapacity, model.NewCapacityCounter())

	// ======== 検証 ========

	// Type が不正な科目の追加
	courseParam = generate.CourseParam(0, 1, teacher)
	courseParam.Type = "invalid-type"
	hres, _, err := AddCourseAction(ctx, teacher.Agent, courseParam)
	if err == nil {
		return errAddInvalidCourse(hres)
	}
	if err := verifyStatusCode(hres, []int{http.StatusBadRequest}); err != nil {
		return err
	}

	// DayOfWeek が不正な科目の追加
	// courseParam.DayOfWeek を0-6以外にしておくとAction側の処理で空文字列（不正な入力）として送信される
	courseParam = generate.CourseParam(-1, 0, teacher)
	hres, _, err = AddCourseAction(ctx, teacher.Agent, courseParam)
	if err == nil {
		return errAddInvalidCourse(hres)
	}
	if err := verifyStatusCode(hres, []int{http.StatusBadRequest}); err != nil {
		return err
	}

	// コンフリクトする科目の追加
	// Code を同じにし、少なくとも Period を変えることで course とコンフリクトさせる
	courseParam = generate.CourseParam(0, 2, teacher)
	courseParam.Code = course.Code
	hres, _, err = AddCourseAction(ctx, teacher.Agent, courseParam)
	if err == nil {
		return errAddConflictedCourse(hres)
	}
	if err := verifyStatusCode(hres, []int{http.StatusConflict}); err != nil {
		return err
	}

	return nil
}

func (s *Scenario) prepareCheckSetCourseStatusAbnormal(ctx context.Context) error {
	errSetStatusForUnknownCourse := func(hres *http.Response) error {
		return fails.ErrorInvalidResponse("存在しない科目のステータス変更に成功しました", hres)
	}

	// ======== 検証用データの準備 ========

	// 検証で使用する講師ユーザ
	teacher, err := s.getLoggedInTeacher(ctx)
	if err != nil {
		return err
	}

	// ======== 検証 ========

	// 存在しない科目IDでの科目ステータス変更
	hres, err := SetCourseStatusInProgressAction(ctx, teacher.Agent, generate.GenULID())
	if err == nil {
		return errSetStatusForUnknownCourse(hres)
	}
	if err := verifyStatusCode(hres, []int{http.StatusNotFound}); err != nil {
		return err
	}

	return nil
}

func (s *Scenario) prepareCheckGetClassesAbnormal(ctx context.Context) error {
	errGetClassesForUnknownCourse := func(hres *http.Response) error {
		return fails.ErrorInvalidResponse("存在しない科目の講義一覧取得に成功しました", hres)
	}

	// ======== 検証用データの準備 ========

	// 検証で使用する学生ユーザ
	student, err := s.getLoggedInStudent(ctx)
	if err != nil {
		return err
	}

	// ======== 検証 ========

	// 存在しない科目IDでの講義一覧取得
	hres, _, err := GetClassesAction(ctx, student.Agent, generate.GenULID())
	if err == nil {
		return errGetClassesForUnknownCourse(hres)
	}
	if err := verifyStatusCode(hres, []int{http.StatusNotFound}); err != nil {
		return err
	}

	return nil
}

func (s *Scenario) prepareCheckAddClassAbnormal(ctx context.Context) error {
	errAddClassInvalidStatus := func(hres *http.Response) error {
		return fails.ErrorInvalidResponse("in-progress でない科目に講義の追加が成功しました", hres)
	}
	errAddClassForUnknownCourse := func(hres *http.Response) error {
		return fails.ErrorInvalidResponse("存在しない科目に対する講義の追加に成功しました", hres)
	}
	errAddConflictedClass := func(hres *http.Response) error {
		return fails.ErrorInvalidResponse("科目IDとパートが重複した講義の追加に成功しました", hres)
	}

	// ======== 検証用データの準備 ========

	// 検証で使用する講師ユーザ
	teacher, err := s.getLoggedInTeacher(ctx)
	if err != nil {
		return err
	}

	// 適当な科目
	courseParam := generate.CourseParam(0, 0, teacher)
	_, addCourseRes, err := AddCourseAction(ctx, teacher.Agent, courseParam)
	if err != nil {
		return err
	}
	course := model.NewCourse(courseParam, addCourseRes.ID, teacher, prepareCourseCapacity, model.NewCapacityCounter())

	// 存在しない科目
	courseParam = generate.CourseParam(0, 1, teacher)
	unknownCourse := model.NewCourse(courseParam, generate.GenULID(), teacher, prepareCourseCapacity, model.NewCapacityCounter())

	// ======== 検証 ========

	// 科目ステータスが registration での講義追加
	classParam := generate.ClassParam(course, 1)
	hres, _, err := AddClassAction(ctx, teacher.Agent, course, classParam)
	if err == nil {
		return errAddClassInvalidStatus(hres)
	}
	if err := verifyStatusCode(hres, []int{http.StatusBadRequest}); err != nil {
		return err
	}

	// 存在しない科目IDでの講義追加
	classParam = generate.ClassParam(unknownCourse, 1)
	hres, _, err = AddClassAction(ctx, teacher.Agent, unknownCourse, classParam)
	if err == nil {
		return errAddClassForUnknownCourse(hres)
	}
	if err := verifyStatusCode(hres, []int{http.StatusNotFound}); err != nil {
		return err
	}

	// ======== 検証用データの準備(2) ========

	// 科目ステータスを in-progress に変更
	_, err = SetCourseStatusInProgressAction(ctx, teacher.Agent, course.ID)
	if err != nil {
		return err
	}
	course.SetStatusToInProgress()

	// course の講義を追加
	classParam = generate.ClassParam(course, 1)
	_, addClassRes, err := AddClassAction(ctx, teacher.Agent, course, classParam)
	if err != nil {
		return err
	}
	class := model.NewClass(addClassRes.ClassID, classParam)

	// ======== 検証 ========

	// コンフリクトする講義の追加
	// course と partを同じにし、少なくともタイトルを変えることでコンフリクトさせる。
	classParam = generate.ClassParam(course, 1)
	classParam.Title = class.Title + "追記：講義室が変更になりました。"
	hres, _, err = AddClassAction(ctx, teacher.Agent, course, classParam)
	if err == nil {
		return errAddConflictedClass(hres)
	}
	if err := verifyStatusCode(hres, []int{http.StatusConflict}); err != nil {
		return err
	}

	// ======== 検証用データの準備(3) ========

	// 科目ステータスを closed に変更
	_, err = SetCourseStatusClosedAction(ctx, teacher.Agent, course.ID)
	if err != nil {
		return err
	}
	course.SetStatusToClosed()

	// ======== 検証 ========

	// 科目ステータスが closed での講義追加
	classParam = generate.ClassParam(course, 2)
	hres, _, err = AddClassAction(ctx, teacher.Agent, course, classParam)
	if err == nil {
		return errAddClassInvalidStatus(hres)
	}
	if err := verifyStatusCode(hres, []int{http.StatusBadRequest}); err != nil {
		return err
	}

	return nil
}

func (s *Scenario) prepareCheckSubmitAssignmentAbnormal(ctx context.Context) error {
	errSubmitAssignmentForUnknownClass := func(hres *http.Response) error {
		return fails.ErrorInvalidResponse("存在しない講義に対する課題提出に成功しました", hres)
	}
	errSubmitAssignmentForNotRegisteredCourse := func(hres *http.Response) error {
		return fails.ErrorInvalidResponse("履修していない科目の講義に対する課題提出に成功しました", hres)
	}
	errSubmitAssignmentForSubmissionClosedClass := func(hres *http.Response) error {
		return fails.ErrorInvalidResponse("課題提出が締め切られた講義に対する課題提出に成功しました", hres)
	}
	errSubmitAssignmentForNotInProgressClass := func(hres *http.Response) error {
		return fails.ErrorInvalidResponse("ステータスがin-progressでない科目の講義に対する課題提出が成功しました", hres)
	}

	// ======== 検証用データの準備 ========

	// 検証で使用する学生ユーザ
	student, err := s.getLoggedInStudent(ctx)
	if err != nil {
		return err
	}

	// 検証で使用する講師ユーザ
	teacher, err := s.getLoggedInTeacher(ctx)
	if err != nil {
		return err
	}

	// student が履修登録済みで、in-progressの科目
	courseParam := generate.CourseParam(0, 0, teacher)
	_, addCourseRes, err := AddCourseAction(ctx, teacher.Agent, courseParam)
	if err != nil {
		return err
	}
	inProgressCourse := model.NewCourse(courseParam, addCourseRes.ID, teacher, prepareCourseCapacity, model.NewCapacityCounter())
	_, _, err = TakeCoursesAction(ctx, student.Agent, []*model.Course{inProgressCourse})
	if err != nil {
		return err
	}
	_, err = SetCourseStatusInProgressAction(ctx, teacher.Agent, inProgressCourse.ID)
	if err != nil {
		return err
	}
	inProgressCourse.SetStatusToInProgress()

	// student が履修していない、in-progressの科目
	courseParam = generate.CourseParam(0, 2, teacher)
	_, addCourseRes, err = AddCourseAction(ctx, teacher.Agent, courseParam)
	if err != nil {
		return err
	}
	notRegisteredCourse := model.NewCourse(courseParam, addCourseRes.ID, teacher, prepareCourseCapacity, model.NewCapacityCounter())
	_, err = SetCourseStatusInProgressAction(ctx, teacher.Agent, notRegisteredCourse.ID)
	if err != nil {
		return err
	}
	notRegisteredCourse.SetStatusToInProgress()

	// inProgressCourse の課題提出が締め切られた講義
	classParam := generate.ClassParam(inProgressCourse, 1)
	_, addClassRes, err := AddClassAction(ctx, teacher.Agent, inProgressCourse, classParam)
	if err != nil {
		return err
	}
	submissionClosedClass := model.NewClass(addClassRes.ClassID, classParam)
	_, _, err = DownloadSubmissionsAction(ctx, teacher.Agent, inProgressCourse.ID, submissionClosedClass.ID)
	if err != nil {
		return err
	}

	// inProgressCourse の課題提出が締め切られていない講義
	classParam = generate.ClassParam(inProgressCourse, 2)
	_, addClassRes, err = AddClassAction(ctx, teacher.Agent, inProgressCourse, classParam)
	if err != nil {
		return err
	}
	submissionNotClosedClass := model.NewClass(addClassRes.ClassID, classParam)

	// notRegisteredCourse の課題提出が締め切られていない講義
	classParam = generate.ClassParam(notRegisteredCourse, 1)
	_, addClassRes, err = AddClassAction(ctx, teacher.Agent, notRegisteredCourse, classParam)
	if err != nil {
		return err
	}
	submissionNotClosedClassOfNotRegisteredCourse := model.NewClass(addClassRes.ClassID, classParam)

	// ======== 検証 ========

	submissionData, fileName := generate.SubmissionData(inProgressCourse, submissionNotClosedClass, student.UserAccount)

	// 存在しない科目IDでの課題提出
	hres, err := SubmitAssignmentAction(ctx, student.Agent, generate.GenULID(), submissionNotClosedClass.ID, fileName, submissionData)
	if err == nil {
		return errSubmitAssignmentForUnknownClass(hres)
	}
	if err := verifyStatusCode(hres, []int{http.StatusNotFound}); err != nil {
		return err
	}

	// 存在しない講義IDでの課題提出
	hres, err = SubmitAssignmentAction(ctx, student.Agent, inProgressCourse.ID, generate.GenULID(), fileName, submissionData)
	if err == nil {
		return errSubmitAssignmentForUnknownClass(hres)
	}
	if err := verifyStatusCode(hres, []int{http.StatusNotFound}); err != nil {
		return err
	}

	// 履修していない科目への課題提出
	hres, err = SubmitAssignmentAction(ctx, student.Agent, notRegisteredCourse.ID, submissionNotClosedClassOfNotRegisteredCourse.ID, fileName, submissionData)
	if err == nil {
		return errSubmitAssignmentForNotRegisteredCourse(hres)
	}
	if err := verifyStatusCode(hres, []int{http.StatusBadRequest}); err != nil {
		return err
	}

	// 課題提出が締め切られた講義への課題提出
	hres, err = SubmitAssignmentAction(ctx, student.Agent, inProgressCourse.ID, submissionClosedClass.ID, fileName, submissionData)
	if err == nil {
		return errSubmitAssignmentForSubmissionClosedClass(hres)
	}
	if err := verifyStatusCode(hres, []int{http.StatusBadRequest}); err != nil {
		return err
	}

	// TODO: 不正な課題ファイルの提出で弾かれることのチェック
	// やるなら専用Action作らないといけないかも

	// ======== 検証用データの準備(2) ========

	// inProgressCourse のステータスを closed にする
	_, err = SetCourseStatusClosedAction(ctx, teacher.Agent, inProgressCourse.ID)
	if err != nil {
		return err
	}
	inProgressCourse.SetStatusToClosed()

	// ======== 検証 ========

	// 課題提出が締め切られていないが closed な科目への課題提出
	hres, err = SubmitAssignmentAction(ctx, student.Agent, inProgressCourse.ID, submissionNotClosedClass.ID, fileName, submissionData)
	if err == nil {
		return errSubmitAssignmentForNotInProgressClass(hres)
	}
	if err := verifyStatusCode(hres, []int{http.StatusBadRequest}); err != nil {
		return err
	}

	return nil
}

func (s *Scenario) prepareCheckPostGradeAbnormal(ctx context.Context) error {
	errPostGradeForUnknownClass := func(hres *http.Response) error {
		return fails.ErrorInvalidResponse("存在しない講義に対する成績登録に成功しました", hres)
	}
	errPostGradeForSubmissionNotClosedClass := func(hres *http.Response) error {
		return fails.ErrorInvalidResponse("課題提出が締め切られていない講義に対する成績登録に成功しました", hres)
	}

	// ======== 検証用データの準備 ========

	// 検証で使用する学生ユーザ
	student, err := s.getLoggedInStudent(ctx)
	if err != nil {
		return err
	}

	// 検証で使用する講師ユーザ
	teacher, err := s.getLoggedInTeacher(ctx)
	if err != nil {
		return err
	}

	// 適当な科目
	courseParam := generate.CourseParam(0, 0, teacher)
	_, addCourseRes, err := AddCourseAction(ctx, teacher.Agent, courseParam)
	if err != nil {
		return err
	}
	course := model.NewCourse(courseParam, addCourseRes.ID, teacher, prepareCourseCapacity, model.NewCapacityCounter())
	_, err = SetCourseStatusInProgressAction(ctx, teacher.Agent, course.ID)
	if err != nil {
		return err
	}
	course.SetStatusToInProgress()

	// 課題提出が締め切られていない講義
	classParam := generate.ClassParam(course, 1)
	_, addClassRes, err := AddClassAction(ctx, teacher.Agent, course, classParam)
	if err != nil {
		return err
	}
	submissionNotClosedClass := model.NewClass(addClassRes.ClassID, classParam)

	// ======== 検証 ========

	scores := []StudentScore{
		{
			score: 90,
			code:  student.Code,
		},
	}

	// 存在しない講義IDでの成績登録
	hres, err := PostGradeAction(ctx, teacher.Agent, course.ID, generate.GenULID(), scores)
	if err == nil {
		return errPostGradeForUnknownClass(hres)
	}
	if err := verifyStatusCode(hres, []int{http.StatusNotFound}); err != nil {
		return err
	}

	// 課題提出が締め切られていない講義の成績登録
	hres, err = PostGradeAction(ctx, teacher.Agent, course.ID, submissionNotClosedClass.ID, scores)
	if err == nil {
		return errPostGradeForSubmissionNotClosedClass(hres)
	}
	if err := verifyStatusCode(hres, []int{http.StatusBadRequest}); err != nil {
		return err
	}

	return nil
}

func (s *Scenario) prepareCheckDownloadSubmissionsAbnormal(ctx context.Context) error {
	errDownloadSubmissionsForUnknownClass := func(hres *http.Response) error {
		return fails.ErrorInvalidResponse("存在しない講義の課題ダウンロードに成功しました", hres)
	}

	// ======== 検証用データの準備 ========

	// 検証で使用する講師ユーザ
	teacher, err := s.getLoggedInTeacher(ctx)
	if err != nil {
		return err
	}

	// 適当な科目
	courseParam := generate.CourseParam(0, 0, teacher)
	_, addCourseRes, err := AddCourseAction(ctx, teacher.Agent, courseParam)
	if err != nil {
		return err
	}
	course := model.NewCourse(courseParam, addCourseRes.ID, teacher, prepareCourseCapacity, model.NewCapacityCounter())

	// ======== 検証 ========

	// 存在しない講義IDでの課題ダウンロード
	hres, _, err := DownloadSubmissionsAction(ctx, teacher.Agent, course.ID, generate.GenULID())
	if err == nil {
		return errDownloadSubmissionsForUnknownClass(hres)
	}
	if err := verifyStatusCode(hres, []int{http.StatusNotFound}); err != nil {
		return err
	}

	return nil
}

func (s *Scenario) prepareCheckSendAnnouncementAbnormal(ctx context.Context) error {
	errSendAnnouncementForUnknownCourse := func(hres *http.Response) error {
		return fails.ErrorInvalidResponse("存在しない科目のお知らせ追加に成功しました", hres)
	}

	// ======== 検証用データの準備 ========

	// 検証で使用する講師ユーザ
	teacher, err := s.getLoggedInTeacher(ctx)
	if err != nil {
		return err
	}

	// 存在しない科目
	courseParam := generate.CourseParam(0, 0, teacher)
	notRegisteredCourse := model.NewCourse(courseParam, generate.GenULID(), teacher, prepareCourseCapacity, model.NewCapacityCounter())

	// 存在しない講義
	classParam := generate.ClassParam(notRegisteredCourse, 1)
	class := model.NewClass(generate.GenULID(), classParam)

	// ======== 検証 ========

	// 存在しない科目IDでのお知らせ追加
	announcement := generate.Announcement(notRegisteredCourse, class)
	hres, err := SendAnnouncementAction(ctx, teacher.Agent, announcement)
	if err == nil {
		return errSendAnnouncementForUnknownCourse(hres)
	}
	if err := verifyStatusCode(hres, []int{http.StatusNotFound}); err != nil {
		return err
	}

	return nil
}

func (s *Scenario) prepareCheckGetAnnouncementDetailAbnormal(ctx context.Context) error {
	errGetClassesForUnknownCourse := func(hres *http.Response) error {
		return fails.ErrorInvalidResponse("存在しないお知らせの詳細取得に成功しました", hres)
	}
	errGetClassesForNotRegisteredCourse := func(hres *http.Response) error {
		return fails.ErrorInvalidResponse("履修していない科目のお知らせ詳細取得に成功しました", hres)
	}

	// ======== 検証用データの準備 ========

	// 検証で使用する学生ユーザ
	student, err := s.getLoggedInStudent(ctx)
	if err != nil {
		return err
	}

	// 検証で使用する講師ユーザ
	teacher, err := s.getLoggedInTeacher(ctx)
	if err != nil {
		return err
	}

	// student が履修していない科目
	courseParam := generate.CourseParam(0, 0, teacher)
	_, addCourseRes, err := AddCourseAction(ctx, teacher.Agent, courseParam)
	if err != nil {
		return err
	}
	notRegisteredCourse := model.NewCourse(courseParam, addCourseRes.ID, teacher, prepareCourseCapacity, model.NewCapacityCounter())
	_, err = SetCourseStatusInProgressAction(ctx, teacher.Agent, notRegisteredCourse.ID)
	if err != nil {
		return err
	}
	notRegisteredCourse.SetStatusToInProgress()

	// notRegisteredCourse の講義
	classParam := generate.ClassParam(notRegisteredCourse, 1)
	_, addClassRes, err := AddClassAction(ctx, teacher.Agent, notRegisteredCourse, classParam)
	if err != nil {
		return err
	}
	class := model.NewClass(addClassRes.ClassID, classParam)

	// notRegisteredCourse に紐づくお知らせ
	announcement := generate.Announcement(notRegisteredCourse, class)
	_, err = SendAnnouncementAction(ctx, teacher.Agent, announcement)
	if err != nil {
		return err
	}

	// ======== 検証 ========

	// 存在しないお知らせIDでのお知らせ詳細取得
	hres, _, err := GetAnnouncementDetailAction(ctx, student.Agent, generate.GenULID())
	if err == nil {
		return errGetClassesForUnknownCourse(hres)
	}
	if err := verifyStatusCode(hres, []int{http.StatusNotFound}); err != nil {
		return err
	}

	// 履修していない科目に紐づくお知らせIDでのお知らせ詳細取得
	hres, _, err = GetAnnouncementDetailAction(ctx, student.Agent, announcement.ID)
	if err == nil {
		return errGetClassesForNotRegisteredCourse(hres)
	}
	if err := verifyStatusCode(hres, []int{http.StatusNotFound}); err != nil {
		return err
	}

	return nil
}

func (s *Scenario) getLoggedInStudent(ctx context.Context) (*model.Student, error) {
	student, err := s.userPool.newStudent()
	if err != nil {
		panic("unreachable! studentPool is empty")
	}
	_, err = LoginAction(ctx, student.Agent, student.UserAccount)
	if err != nil {
		return nil, err
	}

	return student, nil
}

func (s *Scenario) getLoggedInTeacher(ctx context.Context) (*model.Teacher, error) {
	teacher := s.userPool.randomTeacher()
	isLoggedIn := teacher.LoginOnce(func(teacher *model.Teacher) {
		_, err := LoginAction(ctx, teacher.Agent, teacher.UserAccount)
		if err != nil {
			return
		}
		teacher.IsLoggedIn = true
	})
	if !isLoggedIn {
		return nil, fmt.Errorf("teacherのログインに失敗しました")
	}

	return teacher, nil
}<|MERGE_RESOLUTION|>--- conflicted
+++ resolved
@@ -875,13 +875,8 @@
 			return errWithParamInfo(reasonLack, hresSample)
 		}
 		// 同じIDでも内容が違っていたら科目自体は見つかったが内容が不正という扱いにする
-<<<<<<< HEAD
-		if err := AssertEqualCourse(expectCourse, actualCourse, true); err != nil {
-			return errWithParamInfo(reasonInvalidContent)
-=======
-		if err := AssertEqualCourse(expectCourse, actualCourse, hresSample); err != nil {
+		if err := AssertEqualCourse(expectCourse, actualCourse, hresSample, true); err != nil {
 			return errWithParamInfo(reasonInvalidContent, hresSample)
->>>>>>> e651cbb1
 		}
 	}
 
@@ -932,13 +927,8 @@
 
 		// リストの内容の検証
 		for i, course := range res {
-<<<<<<< HEAD
-			if err := AssertEqualCourse(expected[SearchCourseCountPerPage*(page-1)+i], course, true); err != nil {
-				return errWithParamInfo(reasonInvalidPrev)
-=======
-			if err := AssertEqualCourse(expected[SearchCourseCountPerPage*(page-1)+i], course, hres); err != nil {
+			if err := AssertEqualCourse(expected[SearchCourseCountPerPage*(page-1)+i], course, hres, true); err != nil {
 				return errWithParamInfo(reasonInvalidPrev, hres)
->>>>>>> e651cbb1
 			}
 		}
 	}
