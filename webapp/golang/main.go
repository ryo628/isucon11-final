--- conflicted
+++ resolved
@@ -278,22 +278,6 @@
 	ID uuid.UUID `json:"id"`
 }
 
-<<<<<<< HEAD
-=======
-type GetDocumentResponse struct {
-	ID   uuid.UUID `json:"id"`
-	Name string    `json:"name"`
-}
-
-type GetAssignmentResponse struct {
-	ID          uuid.UUID `json:"id"`
-	Name        string    `json:"name"`
-	Description string    `json:"description"`
-}
-
-type GetDocumentsResponse []GetDocumentResponse
-
->>>>>>> 8732e04c
 type PhaseType string
 
 const (
@@ -862,38 +846,6 @@
 
 	res := make([]GetClassResponse, 0, len(classes))
 	for _, class := range classes {
-<<<<<<< HEAD
-=======
-		var documents []DocumentsMeta
-		if err := h.DB.Select(&documents, "SELECT * FROM `documents` WHERE `class_id` = ?", class.ID); err != nil {
-			c.Logger().Error(err)
-			return c.NoContent(http.StatusInternalServerError)
-		}
-
-		var assignments []Assignment
-		if err := h.DB.Select(&assignments, "SELECT * FROM `assignments` WHERE `class_id` = ?", class.ID); err != nil {
-			c.Logger().Error(err)
-			return c.NoContent(http.StatusInternalServerError)
-		}
-
-		documentsRes := make([]GetDocumentResponse, 0, len(documents))
-		for _, document := range documents {
-			documentsRes = append(documentsRes, GetDocumentResponse{
-				ID:   document.ID,
-				Name: document.Name,
-			})
-		}
-
-		assignmentsRes := make([]GetAssignmentResponse, 0, len(assignments))
-		for _, assignment := range assignments {
-			assignmentsRes = append(assignmentsRes, GetAssignmentResponse{
-				ID:          assignment.ID,
-				Name:        assignment.Name,
-				Description: assignment.Description,
-			})
-		}
-
->>>>>>> 8732e04c
 		res = append(res, GetClassResponse{
 			ID:          class.ID,
 			Part:        class.Part,
@@ -1073,7 +1025,6 @@
 	ClassID     uuid.UUID `json:"class_id"`
 	Name        string    `json:"name"`
 	Description string    `json:"description"`
-	Deadline    int64     `json:"deadline"`
 }
 
 type GetAssignmentsResponse []GetAssignmentResponse
@@ -1100,7 +1051,6 @@
 			ClassID:     assignment.ClassID,
 			Name:        assignment.Name,
 			Description: assignment.Description,
-			Deadline:    assignment.Deadline.UnixNano() / int64(time.Millisecond),
 		})
 	}
 
@@ -1577,7 +1527,6 @@
 
 	return c.NoContent(http.StatusNoContent)
 }
-
 
 func (h *handlers) courseIsInCurrentPhase(courseID uuid.UUID) (bool, error) {
 	// MEMO: 複数phaseに渡る講義を想定していない
