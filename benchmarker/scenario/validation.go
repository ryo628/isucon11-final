--- conflicted
+++ resolved
@@ -2,7 +2,6 @@
 
 import (
 	"context"
-<<<<<<< HEAD
 	"math"
 	"math/rand"
 	"time"
@@ -15,9 +14,7 @@
 	"github.com/isucon/isucon11-final/benchmarker/model"
 
 	"github.com/isucon/isucandar/parallel"
-=======
 	"fmt"
->>>>>>> 4b9f9c5d
 
 	"github.com/isucon/isucandar"
 	"github.com/isucon/isucandar/failure"
