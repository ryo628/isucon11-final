--- conflicted
+++ resolved
@@ -214,16 +214,7 @@
 
 	res := make([]*SimpleClassScore, 0, len(c.classes))
 	for _, class := range c.classes {
-<<<<<<< HEAD
-		// 多分いらない
-		class := class
-		summary := class.GetSubmissionByStudentCode(userCode)
-		if summary != nil {
-			res = append(res, NewSimpleClassScore(class, summary.Score()))
-		}
-=======
 		res = append(res, class.IntoSimpleClassScore(userCode))
->>>>>>> b15ea0eb
 	}
 
 	return res
@@ -262,7 +253,7 @@
 
 	totalScore, ok := totalScores[code]
 	if !ok {
-		panic("unreachable! userCode: " + userCode)
+		panic("unreachable! userCode: " + code)
 	}
 	totalTScore := util.TScoreInt(totalScore, totalScoresArr)
 
@@ -304,18 +295,8 @@
 		res[userCode] = 0
 	}
 	for _, class := range c.classes {
-<<<<<<< HEAD
-		submissionSummaries := class.Submissions()
-		for code, _ := range c.registeredStudents {
-			score := 0
-			if v, ok := submissionSummaries[code]; ok {
-				score = v.score
-			}
-			res[code] = res[code] + score
-=======
-		for userCode, summary := range class.SubmissionSummaries() {
+		for userCode, summary := range class.Submissions() {
 			res[userCode] += summary.score
->>>>>>> b15ea0eb
 		}
 	}
 
