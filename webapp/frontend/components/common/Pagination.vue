--- conflicted
+++ resolved
@@ -53,17 +53,7 @@
       if (isDisabled) {
         return ['text-gray-500']
       } else {
-<<<<<<< HEAD
-        return [
-          'cursor-pointer',
-          'text-gray-800',
-          'hover:bg-primary-300',
-          'hover:text-white',
-          'hover:rounded',
-        ]
-=======
         return ['cursor-pointer', 'text-gray-800']
->>>>>>> 289bf6c4
       }
     },
   },
