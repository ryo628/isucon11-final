package scenario

import (
	"context"
	"fmt"
	"math/rand"
	"net/http"
	"sync"
	"time"

	"github.com/isucon/isucandar"
	"github.com/isucon/isucandar/failure"
	"github.com/isucon/isucandar/parallel"
	"github.com/isucon/isucon11-final/benchmarker/fails"
	"github.com/isucon/isucon11-final/benchmarker/generate"
	"github.com/isucon/isucon11-final/benchmarker/model"
	"github.com/isucon/isucon11-final/benchmarker/score"
)

const (
	initialStudentsCount      = 50
	registerCourseLimit       = 20
	searchCountByRegistration = 3
	initialCourseCount        = 20
	courseProcessLimit        = 5
	// confirmAttendanceAnsTimeout は学生がクラス課題のお知らせを確認するのを待つ最大時間
	confirmAttendanceAnsTimeout = 5 * time.Second
)

func (s *Scenario) Load(parent context.Context, step *isucandar.BenchmarkStep) error {
	if s.NoLoad {
		return nil
	}
	ctx, cancel := context.WithCancel(parent)
	defer cancel()

	ContestantLogger.Printf("===> LOAD")
	AdminLogger.Printf("LOAD INFO")

	// 負荷走行では
	// アクティブ学生による負荷と
	// 登録されたコースによる負荷が存在する
	studentLoadWorker := s.createStudentLoadWorker(ctx, step)
	courseLoadWorker := s.createLoadCourseWorker(ctx, step)
	// LoadWorkerに初期負荷を追加
	// (負荷追加はScenarioのPubSub経由で行われるので引数にLoadWorkerは不要)

	// FIXME: コース追加前にコース登録アクションが必要
	wg := sync.WaitGroup{}
	wg.Add(initialCourseCount)
	for i := 0; i < initialCourseCount; i++ {
		go func() {
			defer wg.Done()
			s.addCourseLoad(ctx, step)
		}()
	}
	wg.Wait()
	if len(s.courses) == 0 {
		step.AddError(failure.NewError(fails.ErrCritical, fmt.Errorf("コース登録が一つも成功しませんでした")))
		return nil
	}

	wg = sync.WaitGroup{}
	wg.Add(3)
	go func() {
		defer wg.Done()
<<<<<<< HEAD
		s.addActiveStudentLoads(ctx, step, initialStudentsCount)
=======
		s.addActiveStudentLoads(ctx, step, InitialStudentsCount)
>>>>>>> b3dc3d69
	}()
	go func() {
		defer wg.Done()
		// LoadWorkerはisucandarのParallel
		studentLoadWorker.Do(func(ctx context.Context) {
			<-ctx.Done()
		})
		studentLoadWorker.Wait()
	}()
	go func() {
		defer wg.Done()
		courseLoadWorker.Do(func(ctx context.Context) {
			<-ctx.Done()
		})
		courseLoadWorker.Wait()
	}()
	wg.Wait()

	return nil
}

// アクティブ学生の負荷をかけ続けるLoadWorker(parallel.Parallel)を作成
func (s *Scenario) createStudentLoadWorker(ctx context.Context, step *isucandar.BenchmarkStep) *parallel.Parallel {
	// アクティブ学生は以下の2つのタスクを行い続ける
	// 「成績確認 + （空きがあれば履修登録）」
	// 「おしらせ確認 + （未読があれば詳細確認）」
	studentLoadWorker := parallel.NewParallel(ctx, -1)

	// 成績確認 + (空きがあれば履修登録)
	s.sPubSub.Subscribe(ctx, func(mes interface{}) {
		var student *model.Student
		var ok bool
		if student, ok = mes.(*model.Student); !ok {
			AdminLogger.Println("sPubSub に *model.Student以外が飛んできました")
			return
		}
		AdminLogger.Println(student.Name, "の成績確認タスクが追加された") // FIXME: for debug

		// FIXME for Debug
		{
			s.mu.Lock()
			s.activeStudentCount++
			s.mu.Unlock()
		}

		studentLoadWorker.Do(func(ctx context.Context) {
			for ctx.Err() == nil {
				// 学生は成績を確認し続ける
				// TODO: verify grade
				_, _, err := GetGradeAction(ctx, student.Agent)
				if err != nil {
					step.AddError(err)
					<-time.After(3000 * time.Millisecond)
					continue
				}
				step.AddScore(score.CountGetGrades)
				AdminLogger.Printf("%vは成績を確認した", student.Name)

				wishRegisterCount := registerCourseLimit - student.RegisteringCount()

				// 履修希望コース * searchCountByRegistration 回 検索を行う
				for i := 0; i < wishRegisterCount*searchCountByRegistration; i++ {
					timer := time.After(300 * time.Millisecond)

					// TODO: verify course
					_, _, err := SearchCourseAction(ctx, student.Agent)

					if err != nil {
						step.AddError(err)
						<-timer
						continue
					}
					step.AddScore(score.CountSearchCourse)

					select {
					case <-ctx.Done():
						return
					case <-timer:
					}
				}
				AdminLogger.Printf("%vはコースを%v回検索した", student.Name, wishRegisterCount*searchCountByRegistration)

				select {
				case <-ctx.Done():
					return
				default:
				}

				// 仮登録(ベンチ内部では登録済みにする)
				// TODO: 1度も検索成功してなかったら登録しない
				semiRegistered := make([]*model.Course, 0, wishRegisterCount)
				for i := 0; i < wishRegisterCount; i++ {
					// 先に学生のスケジュールをロック.
					// 学生の空きコマで登録可能なコースに学生を追加する
					// 登録できたら学生の該当コマを埋める
					studentScheduleMutex := student.ScheduleMutex()
					studentScheduleMutex.Lock()

					emptyTimeslots := student.RandomEmptyTimeSlots()

					var registeredCourse *model.Course
					for _, timeslot := range emptyTimeslots {
						registeredCourse = s.emptyCourseManager.AddStudentForRegistrableCourse(student, timeslot.DayOfWeek, timeslot.Period)
						if registeredCourse != nil {
							student.FillTimeslot(timeslot.DayOfWeek, timeslot.Period)
							semiRegistered = append(semiRegistered, registeredCourse)
							break
						}
					}
					studentScheduleMutex.Unlock()
				}

				select {
				case <-ctx.Done():
					return
				default:
				}

				// ベンチ内で登録できたコースがあればAPIにも登録処理を投げる
				if len(semiRegistered) > 0 {
					_, err := TakeCoursesAction(ctx, student.Agent, semiRegistered)

					if err != nil { // API側が原因のエラー（コースが登録不可ステータスだったり満席のエラーなら非該当）
						step.AddError(err)
					}

					isSuccess := err == nil
					if isSuccess {
						step.AddScore(score.CountRegisterCourses)
						for _, c := range semiRegistered {
							c.ReduceTempRegistered()
							c.SetUnRegistrableAfterSecAtOnce(5 * time.Second) // 初履修者からn秒後に履修を締め切る
							AdminLogger.Printf("%vは%vを履修した", student.Name, c.Name)
						}
					} else {
						for _, c := range semiRegistered {
							c.RemoveStudent(student)
							student.ReleaseTimeslot(c.DayOfWeek, c.Period)
						}
					}
				}
				// TODO: できれば登録に失敗したコースを抜いて再度登録する

				select {
				case <-ctx.Done():
					return
				case <-time.After(3000 * time.Millisecond):
				}
			}
		})
	})

	// おしらせ確認 + 既読追加
	s.sPubSub.Subscribe(ctx, func(mes interface{}) {
		var student *model.Student
		var ok bool
		if student, ok = mes.(*model.Student); !ok {
			AdminLogger.Println("sPubSub に *model.Student以外が飛んできました")
			return
		}
		AdminLogger.Println(student.Name, "のおしらせタスクが追加された") // FIXME: for debug
		studentLoadWorker.Do(func(ctx context.Context) {
			var next string // 次にアクセスするお知らせ一覧のページ
			for ctx.Err() == nil {
				// 学生はお知らせを確認し続ける
				hres, announceList, err := GetAnnouncementListAction(ctx, student.Agent, next)
				if err != nil {
					step.AddError(err)
					<-time.After(3000 * time.Millisecond)
					continue
				}
				// TODO: verify announceList
				step.AddScore(score.CountGetAnnouncements)

				for _, ans := range announceList {
					if ans.Unread {
						select {
						case <-ctx.Done():
							return
						default:
						}
						_, _, err := GetAnnouncementDetailAction(ctx, student.Agent, ans.ID)
						if err != nil {
							step.AddError(err)
							continue // 次の未読おしらせの確認へ
						}
						student.ReadAnnouncement(ans.ID)
						step.AddScore(score.CountGetAnnouncementsDetail)
					}
				}

				_, next = parseLinkHeader(hres)
				// TODO: 現状: ページングで最後のページまで確認したら最初のページに戻る
				// TODO: 理想1: 未読お知らせを早く確認するため以降のページに未読が存在しないなら最初に戻る
				// TODO: 理想2: 10ページぐらい最低ページングする。10ページ目末尾のお知らせ以降に未読があればさらにページングする。無いならしない。
				// MEMO: Student.Announcementsはwebapp内のお知らせの順番(createdAt)と完全同期できていない
				// MEMO: 理想1,2を実現するためにはStudent.AnnouncementsをcreatedAtで保持する必要がある。insertできる木構造では持つのは辛いのでやりたくない。
				// ※ webappに追加するAnnouncementのcreatedAtはベンチ側が指定する

				select {
				case <-ctx.Done():
					return
				case <-time.After(1000 * time.Millisecond):
				}
			}
		})
	})
	return studentLoadWorker
}

func (s *Scenario) createLoadCourseWorker(ctx context.Context, step *isucandar.BenchmarkStep) *parallel.Parallel {
	// 追加されたコースの動作を回し続けるParallel
	loadCourseWorker := parallel.NewParallel(ctx, -1)
	s.cPubSub.Subscribe(ctx, func(mes interface{}) {
		var course *model.Course
		var ok bool
		if course, ok = mes.(*model.Course); !ok {
			AdminLogger.Println("cPubSub に *model.Course以外が飛んできました")
			return
		}
		AdminLogger.Println(course.Name, "のタスクが追加された") // FIXME: for debug
		loadCourseWorker.Do(func(ctx context.Context) {
			// コースgoroutineは満員 or 履修締め切りまではなにもしない
			<-course.WaitFullOrUnRegistrable(ctx)

			faculty := course.Faculty()
			// コースの処理
			for i := 0; i < courseProcessLimit; i++ {
				timer := time.After(100 * time.Millisecond)

				// FIXME: verify class
				_, class, announcement, err := AddClassAction(ctx, faculty.Agent, course, i+1)
				if err != nil {
					step.AddError(err)
					<-timer
					continue
				}
				course.BroadCastAnnouncement(announcement)
				step.AddScore(score.CountAddClass)
				step.AddScore(score.CountAddAssignment)

				errs := submitAssignments(ctx, course.Students(), course, class, announcement.ID)
				for _, e := range errs {
					step.AddError(e)
				}

				// TODO: verify data
				_, assignmentsData, err := DownloadSubmissionsAction(ctx, faculty.Agent, course.ID, class.ID)
				if err != nil {
					step.AddError(err)
					return
				}

				// TODO: 採点する
				_, err = scoringAssignments(ctx, course.ID, class.ID, faculty, course.Students(), assignmentsData)
				if err != nil {
					step.AddError(err)
					<-timer
					continue
				}

				step.AddScore(score.CountSubmitAssignment)
				step.AddScore(score.CountAddAssignmentScore)
				select {
				case <-ctx.Done():
					return
				case <-timer:
				}
			}

			// コースがおわった
			AdminLogger.Println(course.Name, "は終了した")
			// FIXME: Debug
			{
				s.mu.Lock()
				s.finishedCourseCount++
				s.mu.Unlock()
			}

			// コースを追加
			s.addCourseLoad(ctx, step)
			s.addCourseLoad(ctx, step)

			// コースが追加されたのでベンチのアクティブ学生も増やす
			s.addActiveStudentLoads(ctx, step, 1)
			return
		})
	})
	return loadCourseWorker
}

func (s *Scenario) addActiveStudentLoads(ctx context.Context, step *isucandar.BenchmarkStep, count int) {
	wg := sync.WaitGroup{}
	wg.Add(count)
	for i := 0; i < count; i++ {
		go func() {
			userData, err := s.studentPool.newUserData()
			if err != nil {
				step.AddError(failure.NewError(fails.ErrCritical, err))
				return
			}
			student := model.NewStudent(userData, s.BaseURL, registerCourseLimit)

			_, err = LoginAction(ctx, student.Agent, student.UserAccount)
			if err != nil {
				ContestantLogger.Printf("学生%vのログインが失敗しました", userData.Name)
				step.AddError(err)
				return
			}
			s.AddActiveStudent(student)
			s.sPubSub.Publish(student)
		}()
	}
	wg.Wait()
}

func (s *Scenario) addCourseLoad(ctx context.Context, step *isucandar.BenchmarkStep) {
	faculty := s.GetRandomFaculty()
	course := generate.Course(faculty)

	_, err := LoginAction(ctx, faculty.Agent, faculty.UserAccount)
	if err != nil {
		ContestantLogger.Printf("facultyのログインに失敗しました")
		step.AddError(failure.NewError(fails.ErrCritical, err))
		return
	}

	_, res, err := AddCourseAction(ctx, course.Faculty(), course)
	if err != nil {
		step.AddError(err)
		return
	}
	course.ID = res.ID

	s.AddCourse(course)
	s.emptyCourseManager.AddEmptyCourse(course)
	s.cPubSub.Publish(course)
	step.AddScore(score.CountAddCourse)
}

// studentに履修するメソッドをもたせてそこでコースを選ぶようにしてもいいかも知れない
func (s *Scenario) selectUnregisteredCourse(student *model.Student) *model.Course {

	// FIXME
	return s.courses[0]
}

func submitAssignments(ctx context.Context, students []*model.Student, course *model.Course, class *model.Class, announcementID string) []error {
	wg := sync.WaitGroup{}
	wg.Add(len(students))

	errs := make([]error, 0)
	for _, s := range students {
		s := s
		go func() {
			defer wg.Done()

			select {
			case <-ctx.Done():
				return
			case <-time.After(confirmAttendanceAnsTimeout):
				AdminLogger.Printf("学生が%d秒以内に課題のお知らせを確認できなかったため課題を提出しませんでした", confirmAttendanceAnsTimeout)
				return
			case <-s.WaitReadAnnouncement(announcementID):
				// 学生sが課題お知らせを読むまで待つ
			}

			submission := generate.Submission()
			_, err := SubmitAssignmentAction(ctx, s.Agent, course.ID, class.ID, submission)
			if err != nil {
				errs = append(errs, err)
			} else {
				s.AddSubmission(submission)
			}
		}()
	}
	wg.Wait()

	return errs
}

// これここじゃないほうがいいかも知れない
type StudentScore struct {
	score int
	code  string
}

func scoringAssignments(ctx context.Context, courseID, classID string, faculty *model.Faculty, students []*model.Student, assignments []byte) (*http.Response, error) {
	wg := sync.WaitGroup{}
	wg.Add(len(students))

	scores := make([]StudentScore, 0, len(students))
	for _, s := range students {
		score := rand.Intn(101)
		scores = append(scores, StudentScore{
			score: score,
			code:  s.Code,
		})
	}
	res, err := PostGradeAction(ctx, faculty.Agent, courseID, classID, scores)
	if err != nil {
		return nil, err
	}

	return res, nil
}<|MERGE_RESOLUTION|>--- conflicted
+++ resolved
@@ -64,11 +64,7 @@
 	wg.Add(3)
 	go func() {
 		defer wg.Done()
-<<<<<<< HEAD
 		s.addActiveStudentLoads(ctx, step, initialStudentsCount)
-=======
-		s.addActiveStudentLoads(ctx, step, InitialStudentsCount)
->>>>>>> b3dc3d69
 	}()
 	go func() {
 		defer wg.Done()
