package scenario

import (
	"context"
	"fmt"
	"math/rand"
	"net/http"
	"sync"
	"time"

	"github.com/isucon/isucandar"
	"github.com/isucon/isucandar/failure"
	"github.com/isucon/isucandar/parallel"

	"github.com/isucon/isucon11-final/benchmarker/fails"
	"github.com/isucon/isucon11-final/benchmarker/generate"
	"github.com/isucon/isucon11-final/benchmarker/model"
	"github.com/isucon/isucon11-final/benchmarker/score"
)

const (
	initialStudentsCount      = 50
	registerCourseLimit       = 20
	searchCountByRegistration = 3
	initialCourseCount        = 20
	courseProcessLimit        = 5
	// confirmAttendanceAnsTimeout は学生がクラス課題のお知らせを確認するのを待つ最大時間
	confirmAttendanceAnsTimeout = 5 * time.Second
)

func (s *Scenario) Load(parent context.Context, step *isucandar.BenchmarkStep) error {
	if s.NoLoad {
		return nil
	}
	ctx, cancel := context.WithCancel(parent)
	defer cancel()

	ContestantLogger.Printf("===> LOAD")
	AdminLogger.Printf("LOAD INFO")

	// 負荷走行では
	// アクティブ学生による負荷と
	// 登録されたコースによる負荷が存在する
	studentLoadWorker := s.createStudentLoadWorker(ctx, step)
	courseLoadWorker := s.createLoadCourseWorker(ctx, step)
	// LoadWorkerに初期負荷を追加
	// (負荷追加はScenarioのPubSub経由で行われるので引数にLoadWorkerは不要)

	wg := sync.WaitGroup{}
	wg.Add(initialCourseCount)
	for i := 0; i < initialCourseCount; i++ {
		go func() {
			defer wg.Done()
			s.addCourseLoad(ctx, step)
		}()
	}
	wg.Wait()
	if len(s.courses) == 0 {
		step.AddError(failure.NewError(fails.ErrCritical, fmt.Errorf("コース登録が一つも成功しませんでした")))
		return nil
	}

	wg = sync.WaitGroup{}
	wg.Add(3)
	go func() {
		defer wg.Done()
		s.addActiveStudentLoads(ctx, step, initialStudentsCount)
	}()
	go func() {
		defer wg.Done()
		// LoadWorkerはisucandarのParallel
		studentLoadWorker.Do(func(ctx context.Context) {
			<-ctx.Done()
		})
		studentLoadWorker.Wait()
	}()
	go func() {
		defer wg.Done()
		courseLoadWorker.Do(func(ctx context.Context) {
			<-ctx.Done()
		})
		courseLoadWorker.Wait()
	}()
	wg.Wait()

	return nil
}

// アクティブ学生の負荷をかけ続けるLoadWorker(parallel.Parallel)を作成
func (s *Scenario) createStudentLoadWorker(ctx context.Context, step *isucandar.BenchmarkStep) *parallel.Parallel {
	// アクティブ学生は以下の2つのタスクを行い続ける
	// 「成績確認 + （空きがあれば履修登録）」
	// 「おしらせ確認 + （未読があれば詳細確認）」
	studentLoadWorker := parallel.NewParallel(ctx, -1)

	// 成績確認 + (空きがあれば履修登録)
	s.sPubSub.Subscribe(ctx, func(mes interface{}) {
		var student *model.Student
		var ok bool
		if student, ok = mes.(*model.Student); !ok {
			AdminLogger.Println("sPubSub に *model.Student以外が飛んできました")
			return
		}
		AdminLogger.Println(student.Name, "の成績確認タスクが追加された") // FIXME: for debug

		// FIXME for Debug
		{
			s.mu.Lock()
			s.activeStudentCount++
			s.mu.Unlock()
		}

		studentLoadWorker.Do(func(ctx context.Context) {
			for ctx.Err() == nil {

				// 学生は成績を確認し続ける
				_, res, err := GetGradeAction(ctx, student.Agent)
				if err != nil {
					step.AddError(err)
					<-time.After(3000 * time.Millisecond)
					continue
				}
				if err := verifyGrades(&res); err != nil {
					step.AddError(err)
				} else {
					step.AddScore(score.CountGetGrades)
				}

				AdminLogger.Printf("%vは成績を確認した", student.Name)

				select {
				case <-ctx.Done():
					return
				default:
				}

				wishRegisterCount := registerCourseLimit - student.RegisteringCount()

				// 履修希望コース * searchCountByRegistration 回 検索を行う
				for i := 0; i < wishRegisterCount*searchCountByRegistration; i++ {
					timer := time.After(300 * time.Millisecond)

					param := generate.SearchCourseParam()
					_, res, err := SearchCourseAction(ctx, student.Agent, param)
					if err != nil {
						step.AddError(err)
						<-timer
						continue
					}
					errs := verifySearchCourseResults(res, param)
					for _, err := range errs {
						step.AddError(err)
					}
					if len(errs) == 0 {
						step.AddScore(score.CountSearchCourse)
					}

					select {
					case <-ctx.Done():
						return
					case <-timer:
					}
				}
				AdminLogger.Printf("%vはコースを%v回検索した", student.Name, wishRegisterCount*searchCountByRegistration)

				select {
				case <-ctx.Done():
					return
				default:
				}

				// 仮登録(ベンチ内部では登録済みにする)
				// TODO: 1度も検索成功してなかったら登録しない
				semiRegistered := make([]*model.Course, 0, wishRegisterCount)

				randTimeSlots := generate.RandomIntSlice(30) // 平日分のコマ 5*6

				studentScheduleMutex := student.ScheduleMutex()
				studentScheduleMutex.Lock()
				for i := 0; i < len(randTimeSlots); i++ {
					if len(semiRegistered) >= wishRegisterCount {
						break
					}

					dayOfWeek := randTimeSlots[i]/6 + 1 // 日曜日分+1
					period := randTimeSlots[i] % 6

					if !student.IsEmptyTimeSlots(dayOfWeek, period) {
						continue
					}

					registeredCourse := s.emptyCourseManager.AddStudentForRegistrableCourse(student, dayOfWeek, period)
					if registeredCourse == nil { // 該当コマで空きコースがなかった
						continue
					}

					student.FillTimeslot(dayOfWeek, period)
					semiRegistered = append(semiRegistered, registeredCourse)
				}
				studentScheduleMutex.Unlock()

				select {
				case <-ctx.Done():
					return
				default:
				}

				// ベンチ内で登録できたコースがあればAPIにも登録処理を投げる
				if len(semiRegistered) > 0 {
					_, err := TakeCoursesAction(ctx, student.Agent, semiRegistered)

					if err != nil { // API側が原因のエラー（コースが登録不可ステータスだったり満席のエラーなら非該当）
						step.AddError(err)
					}

					isSuccess := err == nil
					if isSuccess {
						step.AddScore(score.CountRegisterCourses)
						for _, c := range semiRegistered {
							c.FinishRegistration()
							c.SetClosingAfterSecAtOnce(5 * time.Second) // 初履修者からn秒後に履修を締め切る
							student.AddCourse(c)
							AdminLogger.Printf("%vは%vを履修した", student.Name, c.Name)
						}
					} else {
						for _, c := range semiRegistered {
							c.FinishRegistration()
							c.RemoveStudent(student)
							student.ReleaseTimeslot(c.DayOfWeek, c.Period)
						}
					}
				}
				// TODO: できれば登録に失敗したコースを抜いて再度登録する

				select {
				case <-ctx.Done():
					return
				case <-time.After(3000 * time.Millisecond):
				}
			}
		})
	})

	// おしらせ確認 + 既読追加
	s.sPubSub.Subscribe(ctx, func(mes interface{}) {
		var student *model.Student
		var ok bool
		if student, ok = mes.(*model.Student); !ok {
			AdminLogger.Println("sPubSub に *model.Student以外が飛んできました")
			return
		}
		AdminLogger.Println(student.Name, "のおしらせタスクが追加された") // FIXME: for debug
		studentLoadWorker.Do(func(ctx context.Context) {
			var next string // 次にアクセスするお知らせ一覧のページ
			for ctx.Err() == nil {

				// 学生はお知らせを確認し続ける
				hres, res, err := GetAnnouncementListAction(ctx, student.Agent, next)
				if err != nil {
					step.AddError(err)
					<-time.After(3000 * time.Millisecond)
					continue
				}
				errs := verifyAnnouncements(&res, student)
				for _, err := range errs {
					step.AddError(err)
				}
				if len(errs) == 0 {
					step.AddScore(score.CountGetAnnouncements)
				}

				AdminLogger.Printf("%vはお知らせ一覧を確認した", student.Name)

				for _, ans := range res.Announcements {
					select {
					case <-ctx.Done():
						return
					default:
					}

					if ans.Unread {
						announcementStatus := student.GetAnnouncement(ans.ID)
						if announcementStatus == nil {
							// webappでは認識されているが、ベンチではまだ認識されていないお知らせ
							// load中には検証できないのでskip
							continue
						}

						// お知らせの詳細を取得する
						_, res, err := GetAnnouncementDetailAction(ctx, student.Agent, ans.ID)
						if err != nil {
							step.AddError(err)
							continue // 次の未読おしらせの確認へ
						}
						if err := verifyAnnouncement(&res, announcementStatus); err != nil {
							step.AddError(err)
						} else {
							step.AddScore(score.CountGetAnnouncementsDetail)
						}

						student.ReadAnnouncement(ans.ID)
						AdminLogger.Printf("%vはお知らせ詳細を確認した", student.Name)
					}
				}

				_, next = parseLinkHeader(hres)
				// TODO: 現状: ページングで最後のページまで確認したら最初のページに戻る
				// TODO: 理想1: 未読お知らせを早く確認するため以降のページに未読が存在しないなら最初に戻る
				// TODO: 理想2: 10ページぐらい最低ページングする。10ページ目末尾のお知らせ以降に未読があればさらにページングする。無いならしない。
				// MEMO: Student.Announcementsはwebapp内のお知らせの順番(createdAt)と完全同期できていない
				// MEMO: 理想1,2を実現するためにはStudent.AnnouncementsをcreatedAtで保持する必要がある。insertできる木構造では持つのは辛いのでやりたくない。
				// ※ webappに追加するAnnouncementのcreatedAtはベンチ側が指定する

				select {
				case <-ctx.Done():
					return
				case <-time.After(1000 * time.Millisecond):
				}
			}
		})
	})
	return studentLoadWorker
}

func (s *Scenario) createLoadCourseWorker(ctx context.Context, step *isucandar.BenchmarkStep) *parallel.Parallel {
	// 追加されたコースの動作を回し続けるParallel
	loadCourseWorker := parallel.NewParallel(ctx, -1)
	s.cPubSub.Subscribe(ctx, func(mes interface{}) {
		var course *model.Course
		var ok bool
		if course, ok = mes.(*model.Course); !ok {
			AdminLogger.Println("cPubSub に *model.Course以外が飛んできました")
			return
		}
		AdminLogger.Println(course.Name, "のタスクが追加された") // FIXME: for debug
		loadCourseWorker.Do(func(ctx context.Context) {
			defer func() {
				for _, student := range course.Students() {
					student.ReleaseTimeslot(course.DayOfWeek, course.Period)
				}
			}()

			// コースgoroutineは満員 or 履修締め切りまではなにもしない
			<-course.WaitPreparedCourse(ctx)

			select {
			case <-ctx.Done():
				return
			default:
			}

			select {
			case <-ctx.Done():
				return
			default:
			}

			faculty := course.Faculty()
			// コースステータスをin-progressにする
			_, err := SetCourseStatusInProgressAction(ctx, faculty.Agent, course.ID)
			if err != nil {
				step.AddError(err)
				AdminLogger.Printf("%vのコースステータスをin-progressに変更するのが失敗しました", course.Name)
				return
			}
			AdminLogger.Printf("%vが開始した", course.Name) // FIXME: for debug

			select {
			case <-ctx.Done():
				return
			default:
			}

			// コースの処理
			for i := 0; i < courseProcessLimit; i++ {
				timer := time.After(100 * time.Millisecond)

				classParam := generate.ClassParam(course, uint8(i+1))
				_, class, announcement, err := AddClassAction(ctx, faculty.Agent, course, classParam)
				if err != nil {
					step.AddError(err)
					<-timer
					continue
				} else {
					step.AddScore(score.CountAddClass)
				}
				course.AddClass(class)
				course.BroadCastAnnouncement(announcement)
				AdminLogger.Printf("%vの第%v回講義が追加された", course.Name, i+1) // FIXME: for debug

				select {
				case <-ctx.Done():
					return
				default:
				}

				errs := submitAssignments(ctx, course.Students(), course, class, announcement.ID, step)
				for _, e := range errs {
					step.AddError(e)
				}
				AdminLogger.Printf("%vの第%v回講義の課題提出が完了した", course.Name, i+1) // FIXME: for debug

				select {
				case <-ctx.Done():
					return
				default:
				}

				_, assignmentsData, err := DownloadSubmissionsAction(ctx, faculty.Agent, course.ID, class.ID)
				if err != nil {
					step.AddError(err)
					continue
				}
				if err := verifyAssignments(assignmentsData, class); err != nil {
					step.AddError(err)
				}
				AdminLogger.Printf("%vの第%v回講義の課題DLが完了した", course.Name, i+1) // FIXME: for debug

				select {
				case <-ctx.Done():
					return
				default:
				}

				// TODO: 採点する
				_, err = scoringAssignments(ctx, course.ID, class.ID, faculty, course.Students(), assignmentsData)
				if err != nil {
					step.AddError(err)
					<-timer
					continue
				} else {
					step.AddScore(score.CountRegisterScore)
				}
				AdminLogger.Printf("%vの第%v回講義の採点が完了した", course.Name, i+1) // FIXME: for debug

				select {
				case <-ctx.Done():
					return
				case <-timer:
				}
			}

			// コースステータスをclosedにする
			_, err = SetCourseStatusClosedAction(ctx, faculty.Agent, course.ID)
			if err != nil {
				step.AddError(err)
				AdminLogger.Printf("%vのコースステータスをclosedに変更するのが失敗しました", course.Name)
				return
			}

			AdminLogger.Printf("%vが終了した", course.Name) // FIXME: for debug

			// FIXME: Debug
			{
				s.mu.Lock()
				s.finishedCourseCount++
				s.mu.Unlock()
			}

			// コースを追加
			s.addCourseLoad(ctx, step)
			s.addCourseLoad(ctx, step)

			// コースが追加されたのでベンチのアクティブ学生も増やす
			s.addActiveStudentLoads(ctx, step, 1)
		})
	})
	return loadCourseWorker
}

func (s *Scenario) addActiveStudentLoads(ctx context.Context, step *isucandar.BenchmarkStep, count int) {
	wg := sync.WaitGroup{}
	wg.Add(count)
	for i := 0; i < count; i++ {
		go func() {
			defer wg.Done()
			userData, err := s.studentPool.newUserData()
			if err != nil {
				return
			}
			student := model.NewStudent(userData, s.BaseURL, registerCourseLimit)

			hres, resources, err := AccessPageAction(ctx, student.Agent)
			if err != nil {
				AdminLogger.Printf("学生 %vがログイン画面にアクセスできませんでした", userData.Name)
				step.AddError(err)
				return
			}
			errs := verifyPageResource(hres, resources)
			if len(errs) != 0 {
				AdminLogger.Printf("学生 %vがアクセスしたログイン画面の検証に失敗しました", userData.Name)
				for _, err := range errs {
					step.AddError(err)
				}
				return
			}

			_, err = LoginAction(ctx, student.Agent, student.UserAccount)
			if err != nil {
				ContestantLogger.Printf("学生 %vのログインが失敗しました", userData.Name)
				step.AddError(err)
				return
			}

<<<<<<< HEAD
=======
			select {
			case <-ctx.Done():
				return
			default:
			}

			_, res, err := GetMeAction(ctx, student.Agent)
			if err != nil {
				ContestantLogger.Printf("学生 %vのユーザ情報取得に失敗しました", userData.Name)
				step.AddError(err)
				return
			}
			if err := verifyMe(&res, userData, false); err != nil {
				step.AddError(err)
				return
			}

			// BrowserAccess(mypage)
			// resource Verify

>>>>>>> 7225966c
			s.AddActiveStudent(student)
			s.sPubSub.Publish(student)
		}()
	}
	wg.Wait()
}

func (s *Scenario) addCourseLoad(ctx context.Context, step *isucandar.BenchmarkStep) {
	faculty := s.GetRandomFaculty()
	courseParam := generate.CourseParam(faculty)

	_, err := LoginAction(ctx, faculty.Agent, faculty.UserAccount)
	if err != nil {
		ContestantLogger.Printf("facultyのログインに失敗しました")
		step.AddError(failure.NewError(fails.ErrCritical, err))
		return
	}

	select {
	case <-ctx.Done():
		return
	default:
	}

	_, getMeRes, err := GetMeAction(ctx, faculty.Agent)
	if err != nil {
		ContestantLogger.Printf("facultyのユーザ情報取得に失敗しました")
		step.AddError(err)
		return
	}
	if err := verifyMe(&getMeRes, faculty.UserAccount, true); err != nil {
		step.AddError(err)
		return
	}

	select {
	case <-ctx.Done():
		return
	default:
	}

	_, addCourseRes, err := AddCourseAction(ctx, faculty, courseParam)
	if err != nil {
		step.AddError(err)
		return
	} else {
		step.AddScore(score.CountAddCourse)
	}

	course := model.NewCourse(courseParam, addCourseRes.ID, faculty)
	s.AddCourse(course)
	s.emptyCourseManager.AddEmptyCourse(course)
	s.cPubSub.Publish(course)
}

func submitAssignments(ctx context.Context, students []*model.Student, course *model.Course, class *model.Class, announcementID string, step *isucandar.BenchmarkStep) []error {
	wg := sync.WaitGroup{}
	wg.Add(len(students))

	mu := sync.Mutex{}
	errs := make([]error, 0)
	for _, s := range students {
		s := s
		go func() {
			defer wg.Done()

			select {
			case <-ctx.Done():
				return
			case <-time.After(confirmAttendanceAnsTimeout):
				AdminLogger.Printf("学生が%d秒以内に課題のお知らせを確認できなかったため課題を提出しませんでした", confirmAttendanceAnsTimeout/time.Second)
				return
			case <-s.WaitReadAnnouncement(announcementID):
				// 学生sが課題お知らせを読むまで待つ
			}

			// 講義一覧を取得する
			_, res, err := GetClassesAction(ctx, s.Agent, course.ID)
			if err != nil {
				mu.Lock()
				errs = append(errs, err)
				mu.Unlock()
				return
			}
			if err := verifyClasses(res, course.Classes()); err != nil {
				mu.Lock()
				errs = append(errs, err)
				mu.Unlock()
			}

			select {
			case <-ctx.Done():
				return
			default:
			}

			// 課題を提出する
			submission := generate.Submission(course, class, s.UserAccount)
			_, err = SubmitAssignmentAction(ctx, s.Agent, course.ID, class.ID, submission)
			if err != nil {
				mu.Lock()
				errs = append(errs, err)
				mu.Unlock()
			} else {
				step.AddScore(score.CountSubmitAssignment)
				class.AddSubmittedAssignment(s.Code, submission.Data)
				s.AddSubmission(submission)
			}
		}()
	}
	wg.Wait()

	return errs
}

// これここじゃないほうがいいかも知れない
type StudentScore struct {
	score int
	code  string
}

func scoringAssignments(ctx context.Context, courseID, classID string, faculty *model.Faculty, students []*model.Student, assignments []byte) (*http.Response, error) {
	wg := sync.WaitGroup{}
	wg.Add(len(students))

	scores := make([]StudentScore, 0, len(students))
	for _, s := range students {
		score := rand.Intn(101)
		scores = append(scores, StudentScore{
			score: score,
			code:  s.Code,
		})
	}
	res, err := PostGradeAction(ctx, faculty.Agent, courseID, classID, scores)
	if err != nil {
		return nil, err
	}

	return res, nil
}<|MERGE_RESOLUTION|>--- conflicted
+++ resolved
@@ -502,8 +502,6 @@
 				return
 			}
 
-<<<<<<< HEAD
-=======
 			select {
 			case <-ctx.Done():
 				return
@@ -521,10 +519,6 @@
 				return
 			}
 
-			// BrowserAccess(mypage)
-			// resource Verify
-
->>>>>>> 7225966c
 			s.AddActiveStudent(student)
 			s.sPubSub.Publish(student)
 		}()
