package main

import (
	"database/sql"
	"fmt"
	"io"
	"io/ioutil"
	"log"
	"net/http"
	"os"
	"os/exec"
	"strconv"
	"strings"
	"time"

	"github.com/gorilla/sessions"
	"github.com/jmoiron/sqlx"
	"github.com/labstack/echo-contrib/session"
	"github.com/labstack/echo/v4"
	"github.com/labstack/echo/v4/middleware"
	"github.com/pborman/uuid"
	"golang.org/x/crypto/bcrypt"
)

const (
	SQLDirectory           = "../sql/"
	AssignmentsDirectory   = "../assignments/"
	AssignmentTmpDirectory = "../assignments/tmp/"
	DocDirectory           = "../documents/"
	SessionName            = "session"
)

type handlers struct {
	DB *sqlx.DB
}

func main() {
	e := echo.New()
	e.Debug = GetEnv("DEBUG", "") != ""
	e.Server.Addr = fmt.Sprintf(":%v", GetEnv("PORT", "7000"))
	e.HideBanner = true

	e.Use(middleware.Logger())
	e.Use(middleware.Recover())
	e.Use(session.Middleware(sessions.NewCookieStore([]byte("trapnomura"))))

	db, _ := GetDB(false)

	h := &handlers{
		DB: db,
	}

	// e.POST("/initialize", h.Initialize, h.IsLoggedIn, h.IsAdmin)
	e.POST("/initialize", h.Initialize)
	e.PUT("/phase", h.SetPhase, h.IsLoggedIn, h.IsAdmin)

	e.POST("/login", h.Login)
	API := e.Group("/api", h.IsLoggedIn)
	{
		usersAPI := API.Group("/users")
		{
			usersAPI.GET("/:userID/courses", h.GetRegisteredCourses)
			usersAPI.PUT("/:userID/courses", h.RegisterCourses)
			usersAPI.GET("/:userID/grades", h.GetGrades)
		}
		syllabusAPI := API.Group("/syllabus")
		{
			syllabusAPI.GET("", h.SearchCourses)
			syllabusAPI.GET("/:courseID", h.GetCourseDetail)
		}
		coursesAPI := API.Group("/courses")
		{
			coursesAPI.GET("/:courseID", h.GetCourseDetail)
			coursesAPI.GET("/:courseID/classes", h.GetClasses)
			coursesAPI.GET("/:courseID/documents", h.GetCourseDocumentList)
			coursesAPI.POST("/:courseID/classes/:classID/documents", h.PostDocumentFile, h.IsAdmin)
			coursesAPI.GET("/:courseID/documents/:documentID", h.DownloadDocumentFile)
			coursesAPI.GET("/:courseID/assignments", h.GetAssignmentList)
			coursesAPI.POST("/:courseID/classes/:classID/assignments", h.PostAssignment, h.IsAdmin)
			coursesAPI.POST("/:courseID/assignments/:assignmentID", h.SubmitAssignment)
			coursesAPI.GET("/:courseID/assignments/:assignmentID/export", h.DownloadSubmittedAssignment, h.IsAdmin)
			coursesAPI.GET("/:courseID/classes/:classID/code", h.GetAttendanceCode, h.IsAdmin)
			coursesAPI.POST("/:courseID/classes/:classID", h.SetClassFlag, h.IsAdmin)
			coursesAPI.GET("/:courseID/classes/:classID/attendances", h.GetAttendances, h.IsAdmin)
			coursesAPI.POST("/:courseID/announcements", h.AddAnnouncements, h.IsAdmin)
			coursesAPI.POST("/:courseID/grades", h.SetUserGrades, h.IsAdmin)
		}
		announcementsAPI := API.Group("/announcements")
		{
			announcementsAPI.GET("", h.GetAnnouncementList)
			announcementsAPI.GET("/:announcementID", h.GetAnnouncementDetail)
		}
		attendanceCodeAPI := API.Group("/attendance_codes")
		{
			attendanceCodeAPI.POST("", h.PostAttendanceCode)
		}
	}

	e.Logger.Error(e.StartServer(e.Server))
}

func (h *handlers) Initialize(c echo.Context) error {
	dbForInit, _ := GetDB(true)

	files := []string{
		"schema.sql",
		"test_data.sql",
	}
	for _, file := range files {
		data, err := ioutil.ReadFile(SQLDirectory + file)
		if err != nil {
			return echo.NewHTTPError(http.StatusInternalServerError, fmt.Sprintf("read sql file: %v", err))
		}
		if _, err := dbForInit.Exec(string(data)); err != nil {
			return echo.NewHTTPError(http.StatusInternalServerError, fmt.Sprintf("exec sql file: %v", err))
		}
	}

	res := InitializeResponse{
		Language: "go",
	}
	return c.JSON(http.StatusOK, res)
}

func (h *handlers) IsLoggedIn(next echo.HandlerFunc) echo.HandlerFunc {
	return func(c echo.Context) error {
		sess, err := session.Get(SessionName, c)
		if err != nil {
			return echo.ErrInternalServerError
		}
		if sess.IsNew {
			return echo.NewHTTPError(http.StatusUnauthorized, "You are not logged in.")
		}
		if _, ok := sess.Values["userID"]; !ok {
			return echo.NewHTTPError(http.StatusUnauthorized, "You are not logged in.")
		}

		return next(c)
	}
}

func (h *handlers) IsAdmin(next echo.HandlerFunc) echo.HandlerFunc {
	return func(c echo.Context) error {
		sess, err := session.Get(SessionName, c)
		if err != nil {
			return echo.NewHTTPError(http.StatusInternalServerError, fmt.Sprintf("get session: %v", err))
		}
		isAdmin, ok := sess.Values["isAdmin"]
		if !ok {
			return echo.NewHTTPError(http.StatusInternalServerError, fmt.Sprintf("get session value: %v", err))
		}
		if !isAdmin.(bool) {
			return echo.NewHTTPError(http.StatusForbidden, "You are not admin user.")
		}

		return next(c)
	}
}

type SetPhaseRequest struct {
	Phase    PhaseType `json:"phase"`
	Year     uint32    `json:"year"`
	Semester Semester  `json:"semester"`
}

func (h *handlers) SetPhase(c echo.Context) error {
	var req SetPhaseRequest
	if err := c.Bind(&req); err != nil {
		log.Println(err)
		return echo.NewHTTPError(http.StatusBadRequest, err)
	}

	if req.Phase != Registration && req.Phase != TermTime && req.Phase != ExamPeriod {
		return echo.NewHTTPError(http.StatusBadRequest, "bad phase")
	}
	if req.Semester != FirstSemester && req.Semester != SecondSemester {
		return echo.NewHTTPError(http.StatusBadRequest, "bad semester")
	}

	if _, err := h.DB.Exec("TRUNCATE TABLE `phase`"); err != nil {
		log.Println(err)
		return c.NoContent(http.StatusInternalServerError)
	}
	if _, err := h.DB.Exec("INSERT INTO `phase` (`phase`, `year`, `semester`) VALUES (?, ?, ?)", req.Phase, req.Year, req.Semester); err != nil {
		log.Println(err)
		return c.NoContent(http.StatusInternalServerError)
	}

	return c.NoContent(http.StatusNoContent)
}

type InitializeResponse struct {
	Language string `json:"language"`
}

type LoginRequest struct {
	ID       uuid.UUID `json:"name,omitempty"` // TODO: やっぱり学籍番号を用意したほうが良さそうだけど教員の扱いどうしようかな
	Password string    `json:"password,omitempty"`
}

type GetGradesResponse struct {
	Summary      Summary        `json:"summary"`
	CourseGrades []*CourseGrade `json:"courses"`
}

type PostGradesRequest []PostGradeRequest

type Summary struct {
	Credits int    `json:"credits"`
	GPT     uint32 `json:"gpt"`
}

type CourseGrade struct {
	ID     uuid.UUID `json:"id" db:"course_id"`
	Name   string    `json:"name" db:"name"`
	Credit uint8     `json:"credit" db:"credit"`
	Grade  string    `json:"grade" db:"grade"`
}

<<<<<<< HEAD
=======
// MEMO: S/A/B/Cと数値の話どうなったんだっけ？
>>>>>>> a83a8491
type PostGradeRequest struct {
	UserID uuid.UUID `json:"user_id"`
	Grade  string    `json:"grade"`
}

type RegisterCoursesRequestContent struct {
	ID string `json:"id"`
}

type RegisterCoursesRequest []RegisterCoursesRequestContent

type GetAttendanceCodeResponse struct {
	Code string `json:"code"`
}

type GetAnnouncementsResponse []GetAnnouncementResponse
type GetAnnouncementResponse struct {
	ID         uuid.UUID `json:"id"`
	CourseName string    `json:"course_name"`
	Title      string    `json:"title"`
	// MEMO: TODO: 既読機能
	// Unread     bool      `json:"unread"`
	CreatedAt int64 `json:"created_at"`
}

type GetAnnouncementDetailResponse struct {
	ID         uuid.UUID `json:"id"`
	CourseName string    `json:"course_name"`
	Title      string    `json:"title"`
	Message    string    `json:"message"`
	CreatedAt  int64     `json:"created_at"`
}

type PostAnnouncementsRequest struct {
	Title   string `json:"title"`
	Message string `json:"message"`
}

type PostAnnouncementsResponse struct {
	ID uuid.UUID `json:"id"`
}

type GetAttendancesAttendance struct {
	UserID     uuid.UUID `json:"user_id"`
	AttendedAt int64     `json:"attended_at"`
}

type GetAttendancesResponse []GetAttendancesAttendance

type PostAttendanceCodeRequest struct {
	Code string `json:"code"`
}

type PostDocumentResponse struct {
	ID uuid.UUID `json:"id"`
}

type GetDocumentResponse struct {
	ID   uuid.UUID `json:"id"`
	Name string    `json:"name"`
}

type GetAssignmentResponse struct {
	ID          uuid.UUID `json:"id"`
	Name        string    `json:"name"`
	Description string    `json:"description"`
	Deadline    int64     `json:"deadline"`
}

type GetDocumentsResponse []GetDocumentResponse

type PhaseType string

const (
	Registration PhaseType = "registration"
	TermTime     PhaseType = "term-time"
	ExamPeriod   PhaseType = "exam-period"
)

type Semester string

const (
	FirstSemester  Semester = "first"
	SecondSemester Semester = "second"
)

type Phase struct {
	Phase    PhaseType `json:"phase"`
	Year     uint32    `json:"year"`
	Semester Semester  `json:"semester"`
}

type UserType string

const (
	_       UserType = "student" /* FIXME: use Student */
	Faculty UserType = "faculty"
)

type User struct {
	ID             uuid.UUID `db:"id"`
	Name           string    `db:"name"`
	MailAddress    string    `db:"mail_address"`
	HashedPassword []byte    `db:"hashed_password"`
	Type           UserType  `db:"type"`
}

type Course struct {
	ID          uuid.UUID     `db:"id"`
	Code        string        `db:"code"`
	Type        string        `db:"type"`
	Name        string        `db:"name"`
	Description string        `db:"description"`
	Credit      uint8         `db:"credit"`
	Classroom   string        `db:"classroom"`
	Capacity    sql.NullInt32 `db:"capacity"`
	TeacherID   uuid.UUID     `db:"teacher_id"`
	Keywords    string        `db:"keywords"`
}

type Schedule struct {
	ID        uuid.UUID `db:"id"`
	Period    uint8     `db:"period"`
	DayOfWeek string    `db:"day_of_week"`
	Semester  Semester  `db:"semester"`
	Year      uint32    `db:"year"`
}

type Class struct {
	ID             uuid.UUID `db:"id"`
	CourseID       uuid.UUID `db:"course_id"`
	Title          string    `db:"title"`
	Description    string    `db:"description"`
	AttendanceCode string    `db:"attendance_code"`
}

type Attendance struct {
	ClassID   uuid.UUID `db:"class_id"`
	UserID    uuid.UUID `db:"user_id"`
	CreatedAt time.Time `db:"created_at"`
}

type DocumentsMeta struct {
	ID        uuid.UUID `db:"id"`
	ClassID   uuid.UUID `db:"class_id"`
	Name      string    `db:"name"`
	CreatedAt time.Time `db:"created_at"`
}

type Assignment struct {
	ID          uuid.UUID `db:"id"`
	ClassID     uuid.UUID `db:"class_id"`
	Name        string    `db:"name"`
	Description string    `db:"description"`
	Deadline    time.Time `db:"deadline"`
	CreatedAt   time.Time `db:"created_at"`
}

type Announcement struct {
	ID         uuid.UUID `db:"id"`
	CourseName string    `db:"name"`
	Title      string    `db:"title"`
	Message    string    `db:"message"`
	CreatedAt  time.Time `db:"created_at"`
}

type SubmissionWithUserName struct {
	ID           uuid.UUID `db:"id"`
	UserID       uuid.UUID `db:"user_id"`
	UserName     string    `db:"user_name"`
	AssignmentID uuid.UUID `db:"assignment_id"`
	Name         string    `db:"name"`
	CreatedAt    time.Time `db:"created_at"`
}

func (h *handlers) Login(c echo.Context) error {
	var req LoginRequest
	if err := c.Bind(&req); err != nil {
		return echo.NewHTTPError(http.StatusInternalServerError, fmt.Sprintf("bind request: %v", err))
	}

	sess, err := session.Get(SessionName, c)
	if err != nil {
		return echo.NewHTTPError(http.StatusInternalServerError, fmt.Errorf("get session: %v", err))
	}
	if s, ok := sess.Values["userID"].(string); ok {
		userID := uuid.Parse(s)
		if uuid.Equal(userID, req.ID) {
			return echo.NewHTTPError(http.StatusBadRequest, "You are already logged in.")
		}
	}

	var user User
	err = h.DB.Get(&user, "SELECT * FROM users WHERE id = ?", req.ID)
	if err == sql.ErrNoRows {
		return echo.NewHTTPError(http.StatusUnauthorized, "ID or Password is wrong.")
	} else if err != nil {
		return echo.NewHTTPError(http.StatusInternalServerError, fmt.Sprintf("get users: %v", err))
	}

	if bcrypt.CompareHashAndPassword(user.HashedPassword, []byte(req.Password)) != nil {
		return echo.NewHTTPError(http.StatusUnauthorized, "ID or Password is wrong.")
	}

	sess.Values["userID"] = user.ID.String()
	sess.Values["userName"] = user.Name
	sess.Values["isAdmin"] = user.Type == Faculty
	sess.Options = &sessions.Options{
		Path:   "/",
		MaxAge: 3600,
	}

	if err := sess.Save(c.Request(), c.Response()); err != nil {
		return echo.NewHTTPError(http.StatusInternalServerError, fmt.Sprintf("save session: %v", err))
	}

	return c.NoContent(http.StatusOK)
}

func (h *handlers) GetRegisteredCourses(context echo.Context) error {
	sess, err := session.Get(SessionName, context)
	if err != nil {
		log.Println(err)
		return context.NoContent(http.StatusInternalServerError)
	}
	userID := uuid.Parse(sess.Values["userID"].(string))
	if uuid.Equal(uuid.NIL, userID) {
		log.Println(err)
		return context.NoContent(http.StatusInternalServerError)
	}
	userIDParam := uuid.Parse(context.Param("userID"))
	if uuid.Equal(uuid.NIL, userIDParam) {
		return echo.NewHTTPError(http.StatusBadRequest, "invalid userID")
	}
	if !uuid.Equal(userID, userIDParam) {
		return echo.NewHTTPError(http.StatusForbidden, "invalid userID")
	}

	courses := make([]Course, 0)
	err = h.DB.Select(&courses, "SELECT `id`, `name`, `description`, `credit`, `classroom`, `capacity`\n"+
		"	FROM `courses` JOIN `registrations` ON `courses`.`id` = `registrations`.`course_id`\n"+
		"	WHERE `user_id` = ?", userID)
	if err != nil {
		log.Println(err)
		return context.NoContent(http.StatusInternalServerError)
	}

	return context.JSON(http.StatusOK, courses)
}

type RegisterCoursesErrorResponse struct {
	NotFoundCourse         []string    `json:"not_found_course,omitempty"`
	NotTakenRequiredCourse []uuid.UUID `json:"not_taken_required_course,omitempty"`
	CapacityExceeded       []uuid.UUID `json:"capacity_exceeded,omitempty"`
	TimeslotDuplicated     []uuid.UUID `json:"timeslot_duplicated,omitempty"`
}

func (h *handlers) RegisterCourses(context echo.Context) error {
	sess, err := session.Get(SessionName, context)
	if err != nil {
		log.Println(err)
		return context.NoContent(http.StatusInternalServerError)
	}
	userID := uuid.Parse(sess.Values["userID"].(string))
	if uuid.Equal(uuid.NIL, userID) {
		log.Println(err)
		return context.NoContent(http.StatusInternalServerError)
	}
	userIDParam := uuid.Parse(context.Param("userID"))
	if uuid.Equal(uuid.NIL, userIDParam) {
		return echo.NewHTTPError(http.StatusBadRequest, "invalid userID")
	}
	if !uuid.Equal(userID, userIDParam) {
		return echo.NewHTTPError(http.StatusForbidden, "invalid userID")
	}

	var req RegisterCoursesRequest
	if err := context.Bind(&req); err != nil {
		return echo.NewHTTPError(http.StatusBadRequest, fmt.Sprintf("bind request: %v", err))
	}

	var phase Phase
	if err := h.DB.Get(&phase, "SELECT * FROM `phase`"); err != nil {
		context.Logger().Error(err)
		return context.NoContent(http.StatusInternalServerError)
	}

	if phase.Phase != "registration" {
		return echo.NewHTTPError(http.StatusBadRequest, "not registration phase.")
	}

	tx, err := h.DB.Beginx()
	if err != nil {
		log.Println(err)
		return context.NoContent(http.StatusInternalServerError)
	}

	// MEMO: SELECT ... FOR UPDATE は今のDB構造だとデッドロックする
	if _, err = tx.Exec("LOCK TABLES `registrations` WRITE, `courses` READ, `course_requirements` READ, `grades` READ, `schedules` READ, `course_schedules` READ"); err != nil {
		_ = tx.Rollback()
		log.Println(err)
		return context.NoContent(http.StatusInternalServerError)
	}
	defer func() {
		_, _ = h.DB.Exec("UNLOCK TABLES")
	}()

	hasError := false
	var errors RegisterCoursesErrorResponse
	var courseList []Course
	for _, content := range req {
		courseID := uuid.Parse(content.ID)
		if courseID == nil {
			hasError = true
			errors.NotFoundCourse = append(errors.NotFoundCourse, content.ID)
			continue
		}

		var course Course
		if err := tx.Get(&course, "SELECT `courses`.* "+
			"FROM `courses` "+
			"JOIN `course_schedules` ON `courses`.`id` = `course_schedules`.`course_id` "+
			"JOIN `schedules` ON `schedules`.`id` = `course_schedules`.`schedule_id` "+
			"WHERE `courses`.`id` = ? AND `schedules`.`year` = ? AND `schedules`.`semester` = ?", courseID, phase.Year, phase.Semester); err == sql.ErrNoRows {
			hasError = true
			errors.NotFoundCourse = append(errors.NotFoundCourse, content.ID)
			continue
		} else if err != nil {
			_ = tx.Rollback()
			log.Println(err)
			return context.NoContent(http.StatusInternalServerError)
		}

		// MEMO: すでに履修登録済みの科目は無視する
		var registerCount int
		if err := tx.Get(&registerCount, "SELECT COUNT(*) FROM `registrations` WHERE `course_id` = ? AND `user_id` = ?", course.ID, userID); err != nil {
			_ = tx.Rollback()
			log.Println(err)
			return context.NoContent(http.StatusInternalServerError)
		}
		if registerCount > 0 {
			continue
		}

		courseList = append(courseList, course)
	}

	for _, course := range courseList {
		// MEMO: 前提講義バリデーション
		var requiredCourseIDList []uuid.UUID
		if err = tx.Select(&requiredCourseIDList, "SELECT `required_course_id` FROM `course_requirements` WHERE `course_id` = ?", course.ID); err != nil {
			_ = tx.Rollback()
			log.Println(err)
			return context.NoContent(http.StatusInternalServerError)
		}
		for _, requiredCourseID := range requiredCourseIDList {
			var gradeCount int
			if err = tx.Get(&gradeCount, "SELECT COUNT(*) FROM `grades` WHERE `user_id` = ? AND `course_id` = ?", userID, requiredCourseID); err != nil {
				_ = tx.Rollback()
				log.Println(err)
				return context.NoContent(http.StatusInternalServerError)
			}
			if gradeCount == 0 {
				hasError = true
				errors.NotTakenRequiredCourse = append(errors.NotTakenRequiredCourse, course.ID)
				break
			}
		}

		// MEMO: 受講者数制限バリデーション
		var registerCount uint32
		if err = tx.Get(&registerCount, "SELECT COUNT(*) FROM `registrations` WHERE `course_id` = ?", course.ID); err != nil {
			_ = tx.Rollback()
			log.Println(err)
			return context.NoContent(http.StatusInternalServerError)
		}
		if course.Capacity.Valid && registerCount >= uint32(course.Capacity.Int32) {
			hasError = true
			errors.CapacityExceeded = append(errors.CapacityExceeded, course.ID)
		}
	}

	if len(courseList) > 0 {
		// MEMO: スケジュールの重複バリデーション
		courseIDList := make([]uuid.UUID, 0, len(courseList))
		for _, course := range courseList {
			courseIDList = append(courseIDList, course.ID)
		}

		query := "SELECT `schedules`.* " +
			"FROM `schedules`" +
			"JOIN `course_schedules` ON `schedules`.`id` = `course_schedules`.`schedule_id` " +
			"WHERE `course_schedules`.`course_id` IN (?)"
		query, args, err := sqlx.In(query, courseIDList)
		if err != nil {
			_ = tx.Rollback()
			log.Println(err)
			return context.NoContent(http.StatusInternalServerError)
		}

		var schedules []Schedule
		if err := tx.Select(&schedules, query, args...); err != nil {
			_ = tx.Rollback()
			log.Println(err)
			return context.NoContent(http.StatusInternalServerError)
		}

		var registeredSchedules []Schedule
		if err := tx.Select(&registeredSchedules, "SELECT `schedules`.* "+
			"FROM `schedules` "+
			"JOIN `course_schedules` ON `schedules`.`id` = `course_schedules`.`schedule_id` "+
			"JOIN `registrations` ON `course_schedules`.`course_id` = `registrations`.`course_id` "+
			"WHERE `registrations`.`user_id` = ? ", userID); err != nil {
			_ = tx.Rollback()
			log.Println(err)
			return context.NoContent(http.StatusInternalServerError)
		}

		registeredSchedules = append(registeredSchedules, schedules...)

		for _, schedule1 := range schedules {
			for _, schedule2 := range registeredSchedules {
				if !uuid.Equal(schedule1.ID, schedule2.ID) && schedule1.Period == schedule2.Period && schedule1.DayOfWeek == schedule2.DayOfWeek {
					hasError = true
					errors.TimeslotDuplicated = append(errors.TimeslotDuplicated, schedule1.ID)
					break
				}
			}
		}
	}

	if hasError {
		_ = tx.Rollback()
		return context.JSON(http.StatusBadRequest, errors)
	}

	for _, course := range courseList {
		_, err = tx.Exec("INSERT INTO `registrations` (`course_id`, `user_id`, `created_at`) VALUES (?, ?, NOW(6))", course.ID, userID)
		if err != nil {
			_ = tx.Rollback()
			log.Println(err)
			return context.NoContent(http.StatusInternalServerError)
		}
	}

	if err = tx.Commit(); err != nil {
		log.Println(err)
		return context.NoContent(http.StatusInternalServerError)
	}

	return context.NoContent(http.StatusOK)
}

func (h *handlers) GetGrades(context echo.Context) error {
	sess, err := session.Get(SessionName, context)
	if err != nil {
		log.Println(err)
		return context.NoContent(http.StatusInternalServerError)
	}
	userID := uuid.Parse(sess.Values["userID"].(string))
	if userID == nil {
		log.Println(err)
		return context.NoContent(http.StatusInternalServerError)
	}

	userIDParam := uuid.Parse(context.Param("userID"))
	if userIDParam == nil {
		return echo.NewHTTPError(http.StatusBadRequest, "invalid userID")
	}
	if !uuid.Equal(userID, userIDParam) {
		return echo.NewHTTPError(http.StatusForbidden, "invalid userID")
	}

	// MEMO: GradeテーブルとCoursesテーブルから、対象userIDのcourse_id/name/credit/gradeを取得
	var CourseGrades []CourseGrade
	query := "SELECT `course_id`, `name`, `credit`, `grade`" +
		"FROM `grades`" +
		"JOIN `courses` ON `grades`.`course_id` = `courses`.`id`" +
		"WHERE `user_id` = ?"
	if err := h.DB.Select(&CourseGrades, query, userID); err != nil {
		log.Println(err)
		return context.NoContent(http.StatusInternalServerError)
	}

<<<<<<< HEAD
	var res GetGradesResponse
	var grade uint32
	var gpt uint32 = 0
=======
	// MEMO: CourseGradesからgpaを計算, gptじゃないんだっけ？
	var gpa float64 = 0.0
>>>>>>> a83a8491
	var credits int = 0
	if len(CourseGrades) > 0 {
		for _, coursegrade := range CourseGrades {
			res.CourseGrades = append(res.CourseGrades, &CourseGrade{
				ID:     coursegrade.ID,
				Name:   coursegrade.Name,
				Credit: coursegrade.Credit,
				Grade:  coursegrade.Grade,
			})

			switch coursegrade.Grade {
			case "S":
				grade = 4
			case "A":
				grade = 3
			case "B":
				grade = 2
			case "C":
				grade = 1
			case "D":
				grade = 0
			}
			credits += int(coursegrade.Credit)
			gpt += grade * uint32(coursegrade.Credit)
		}
	}

<<<<<<< HEAD
=======
	// MEMO: LOGIC: CourseGradesとgpaから成績一覧(GPA、コース成績)を取得
	var res GetGradesResponse
>>>>>>> a83a8491
	res.Summary = Summary{
		Credits: credits,
		GPT:     gpt,
	}

	return context.JSON(http.StatusOK, res)
}

func (h *handlers) SearchCourses(context echo.Context) error {
	panic("implement me")
}

type GetCourseDetailResponse struct {
	ID              uuid.UUID                `json:"id"`
	Code            string                   `json:"code"`
	Type            string                   `json:"type"`
	Name            string                   `json:"name"`
	Description     string                   `json:"description"`
	Credit          uint8                    `json:"credit"`
	Classroom       string                   `json:"classroom"`
	Capacity        uint32                   `json:"capacity,omitempty"`
	Teacher         string                   `json:"teacher"`
	Keywords        string                   `json:"keywords"`
	Period          uint8                    `json:"period"`
	DayOfWeek       string                   `json:"day_of_week"`
	Semester        Semester                 `json:"semester"`
	Year            uint32                   `json:"year"`
	RequiredCourses []RequiredCourseResponse `json:"required_courses"`
}

type RequiredCourseResponse struct {
	ID   uuid.UUID `json:"id"`
	Name string    `json:"name"`
}

func (h *handlers) GetCourseDetail(context echo.Context) error {
	courseID := uuid.Parse(context.Param("courseID"))
	if courseID == nil {
		return echo.NewHTTPError(http.StatusBadRequest, "invalid courseID")
	}

	var course Course
	if err := h.DB.Get(&course, "SELECT * FROM `courses` WHERE `id` = ?", courseID); err == sql.ErrNoRows {
		return echo.NewHTTPError(http.StatusNotFound, "No such course")
	} else if err != nil {
		log.Println(err)
		return context.NoContent(http.StatusInternalServerError)
	}

	var schedule Schedule
	if err := h.DB.Get(&schedule, "SELECT `schedules`.* "+
		"FROM `schedules` "+
		"JOIN `course_schedules` ON `schedules`.`id` = `course_schedules`.`schedule_id` "+
		"WHERE `course_schedules`.`course_id` = ?", course.ID); err != nil {
		log.Println(err)
		return context.NoContent(http.StatusInternalServerError)
	}

	var teacher User
	if err := h.DB.Get(&teacher, "SELECT * FROM `users` WHERE `id` = ?", course.TeacherID); err != nil {
		log.Println(err)
		return context.NoContent(http.StatusInternalServerError)
	}

	var requiredCourses []Course
	if err := h.DB.Select(&requiredCourses, "SELECT `courses`.* "+
		"FROM `course_requirements` "+
		"JOIN `courses` ON `course_requirements`.`required_course_id` = `courses`.`id` "+
		"WHERE `course_requirements`.`course_id` = ?", course.ID); err != nil {
		log.Println(err)
		return context.NoContent(http.StatusInternalServerError)
	}

	requiredCourseRes := make([]RequiredCourseResponse, 0, len(requiredCourses))
	for _, course := range requiredCourses {
		requiredCourseRes = append(requiredCourseRes, RequiredCourseResponse{
			ID:   course.ID,
			Name: course.Name,
		})
	}

	res := GetCourseDetailResponse{
		ID:              course.ID,
		Code:            course.Code,
		Type:            course.Type,
		Name:            course.Name,
		Description:     course.Description,
		Credit:          course.Credit,
		Classroom:       course.Classroom,
		Teacher:         teacher.Name,
		Keywords:        course.Keywords,
		Period:          schedule.Period,
		DayOfWeek:       schedule.DayOfWeek,
		Semester:        schedule.Semester,
		Year:            schedule.Year,
		RequiredCourses: requiredCourseRes,
	}

	// MEMO: capacityがNULLのときどう返すか？
	if course.Capacity.Valid {
		res.Capacity = uint32(course.Capacity.Int32)
	}

	return context.JSON(http.StatusOK, res)
}

type GetClassResponse struct {
	ID          uuid.UUID               `json:"id"`
	Title       string                  `json:"title"`
	Description string                  `json:"description"`
	Documents   []GetDocumentResponse   `json:"documents"`
	Assignments []GetAssignmentResponse `json:"assignments"`
}

func (h *handlers) GetClasses(c echo.Context) error {
	courseID := uuid.Parse(c.Param("courseID"))
	if courseID == nil {
		return echo.NewHTTPError(http.StatusBadRequest, "invalid courseID")
	}

	var course Course
	if err := h.DB.Get(&course, "SELECT * FROM `courses` WHERE `id` = ?", courseID); err == sql.ErrNoRows {
		return echo.NewHTTPError(http.StatusNotFound, "course not found")
	} else if err != nil {
		c.Logger().Error(err)
		return c.NoContent(http.StatusInternalServerError)
	}

	// MEMO: TODO: classに順序を入れてその順序で返す
	var classes []Class
	if err := h.DB.Select(&classes, "SELECT * FROM `classes` WHERE `course_id` = ?", courseID); err != nil {
		c.Logger().Error(err)
		return c.NoContent(http.StatusInternalServerError)
	}

	res := make([]GetClassResponse, 0)
	for _, class := range classes {
		var documents []DocumentsMeta
		if err := h.DB.Select(&documents, "SELECT * FROM `documents` WHERE `class_id` = ?", class.ID); err != nil {
			c.Logger().Error(err)
			return c.NoContent(http.StatusInternalServerError)
		}

		var assignments []Assignment
		if err := h.DB.Select(&assignments, "SELECT * FROM `assignments` WHERE `class_id` = ?", class.ID); err != nil {
			c.Logger().Error(err)
			return c.NoContent(http.StatusInternalServerError)
		}

		documentsRes := make([]GetDocumentResponse, 0, len(documents))
		for _, document := range documents {
			documentsRes = append(documentsRes, GetDocumentResponse{
				ID:   document.ID,
				Name: document.Name,
			})
		}

		assignmentsRes := make([]GetAssignmentResponse, 0, len(assignments))
		for _, assignment := range assignments {
			assignmentsRes = append(assignmentsRes, GetAssignmentResponse{
				ID:          assignment.ID,
				Name:        assignment.Name,
				Description: assignment.Description,
				Deadline:    assignment.Deadline.UnixNano() / int64(time.Millisecond),
			})
		}

		res = append(res, GetClassResponse{
			ID:          class.ID,
			Title:       class.Title,
			Description: class.Description,
			Documents:   documentsRes,
			Assignments: assignmentsRes,
		})
	}

	return c.JSON(http.StatusOK, res)
}

type PostAssignmentRequest struct {
	Name        string
	Description string
	Deadline    time.Time
}

type PostAssignmentResponse struct {
	ID uuid.UUID `json:"id"`
}

func (h *handlers) PostAssignment(context echo.Context) error {
	var req PostAssignmentRequest
	if err := context.Bind(&req); err != nil {
		log.Println(err)
		return context.NoContent(http.StatusInternalServerError)
	}

	if req.Name == "" || req.Description == "" || req.Deadline.IsZero() {
		return echo.NewHTTPError(http.StatusBadRequest, "Name, description and deadline must not be empty.")
	}

	classID := context.Param("classID")
	var classes int
	if err := h.DB.Get(&classes, "SELECT COUNT(*) FROM `classes` WHERE `id` = ?", classID); err == sql.ErrNoRows {
		return echo.NewHTTPError(http.StatusBadRequest, "No such class.")
	} else if err != nil {
		log.Println(err)
		return context.NoContent(http.StatusInternalServerError)
	}
	assignmentID := uuid.NewRandom()
	if _, err := h.DB.Exec("INSERT INTO `assignments` (`id`, `class_id`, `name`, `description`, `deadline`, `created_at`) VALUES (?, ?, ?, ?, ?, NOW(6))", assignmentID, classID, req.Name, req.Description, req.Deadline.Truncate(time.Microsecond)); err != nil {
		log.Println(err)
		return context.NoContent(http.StatusInternalServerError)
	}

	return context.JSON(http.StatusCreated, PostAssignmentResponse{
		ID: assignmentID,
	})
}

func (h *handlers) GetCourseDocumentList(context echo.Context) error {
	courseID := uuid.Parse(context.Param("courseID"))
	if uuid.Equal(uuid.NIL, courseID) {
		return echo.NewHTTPError(http.StatusBadRequest, "invalid courseID")
	}

	documentsMeta := make([]DocumentsMeta, 0)
	err := h.DB.Select(&documentsMeta, "SELECT `documents`.* FROM `documents` JOIN `classes` ON `classes`.`id` = `documents`.`class_id` WHERE `classes`.`course_id` = ?", courseID)
	if err != nil {
		log.Println(err)
		return context.NoContent(http.StatusInternalServerError)
	}

	res := make(GetDocumentsResponse, 0, len(documentsMeta))
	for _, meta := range documentsMeta {
		res = append(res, GetDocumentResponse{
			ID:   meta.ID,
			Name: meta.Name,
		})
	}

	return context.JSON(http.StatusOK, res)

}

func (h *handlers) PostDocumentFile(context echo.Context) error {
	courseID := uuid.Parse(context.Param("courseID"))
	if uuid.Equal(uuid.NIL, courseID) {
		return echo.NewHTTPError(http.StatusBadRequest, "invalid courseID")
	}
	classID := uuid.Parse(context.Param("classID"))
	if uuid.Equal(uuid.NIL, classID) {
		return echo.NewHTTPError(http.StatusBadRequest, "invalid classID")
	}

	form, err := context.MultipartForm()
	if err != nil {
		return echo.NewHTTPError(http.StatusBadRequest, "read request err")
	}
	files := form.File["files"]

	// 作ったファイルの名前を格納しておく
	dsts := make([]string, 0, len(files))

	tx, err := h.DB.Begin()
	if err != nil {
		log.Println(err)
		return context.NoContent(http.StatusInternalServerError)
	}

	// 作成したファイルを削除する
	deleteFiles := func(dsts []string) {
		for _, file := range dsts {
			os.Remove(file)
		}
	}

	res := make([]PostDocumentResponse, 0, len(files))
	for _, file := range files {
		src, err := file.Open()
		if err != nil {
			log.Println(err)
			_ = tx.Rollback()
			deleteFiles(dsts)
			return context.NoContent(http.StatusInternalServerError)
		}

		fileMeta := DocumentsMeta{
			ID:      uuid.NewRandom(),
			ClassID: classID,
			Name:    file.Filename,
		}

		filePath := fmt.Sprintf("%s%s", DocDirectory, fileMeta.ID)

		dst, err := os.Create(filePath)
		if err != nil {
			log.Println(err)
			_ = tx.Rollback()
			deleteFiles(dsts)
			return context.NoContent(http.StatusInternalServerError)
		}

		dsts = append(dsts, filePath)
		_, err = tx.Exec("INSERT INTO `documents` (`id`, `class_id`, `name`, `created_at`) VALUES (?, ?, ?, NOW(6))",
			fileMeta.ID,
			fileMeta.ClassID,
			fileMeta.Name,
		)
		if err != nil {
			log.Println(err)
			_ = tx.Rollback()
			deleteFiles(dsts)
			return context.NoContent(http.StatusInternalServerError)
		}

		if _, err = io.Copy(dst, src); err != nil {
			log.Println(err)
			_ = tx.Rollback()
			deleteFiles(dsts)
			return context.NoContent(http.StatusInternalServerError)
		}

		res = append(res, PostDocumentResponse{ID: fileMeta.ID})
	}

	err = tx.Commit()
	if err != nil {
		log.Println(err)
		return context.NoContent(http.StatusInternalServerError)
	}

	return context.JSON(http.StatusCreated, res)
}

func (h *handlers) GetAssignmentList(context echo.Context) error {
	panic("implement me")
}

func (h *handlers) DownloadDocumentFile(context echo.Context) error {
	courseID := uuid.Parse(context.Param("courseID"))
	if uuid.Equal(uuid.NIL, courseID) {
		return echo.NewHTTPError(http.StatusBadRequest, "invalid courseID")
	}
	documentID := uuid.Parse(context.Param("documentID"))
	if uuid.Equal(uuid.NIL, documentID) {
		return echo.NewHTTPError(http.StatusBadRequest, "invalid classID")
	}

	var documentMeta DocumentsMeta
	err := h.DB.Get(&documentMeta, "SELECT `documents`.* FROM `documents` JOIN `classes` ON `classes`.`id` = `documents`.`class_id` "+
		"WHERE `documents`.`id` = ? AND `classes`.`course_id` = ?", documentID, courseID)
	if err == sql.ErrNoRows {
		return echo.NewHTTPError(http.StatusNotFound, "file not found")
	} else if err != nil {
		log.Println(err)
		return context.NoContent(http.StatusInternalServerError)
	}

	filePath := fmt.Sprintf("%s%s", DocDirectory, documentMeta.ID)
	return context.File(filePath)
}

func (h *handlers) SubmitAssignment(context echo.Context) error {
	sess, err := session.Get(SessionName, context)
	if err != nil {
		log.Println(err)
		return context.NoContent(http.StatusInternalServerError)
	}
	userID := uuid.Parse(sess.Values["userID"].(string))

	assignmentID := context.Param("assignmentID")
	var assignments int
	if err := h.DB.Get(&assignments, "SELECT COUNT(*) FROM `assignments` WHERE `id` = ?", assignmentID); err == sql.ErrNoRows {
		return echo.NewHTTPError(http.StatusBadRequest, "No such assignment.")
	} else if err != nil {
		log.Println(err)
		return context.NoContent(http.StatusInternalServerError)
	}

	file, err := context.FormFile("file")
	if err != nil {
		log.Println(err)
		return context.NoContent(http.StatusInternalServerError)
	}
	src, err := file.Open()
	if err != nil {
		log.Println(err)
		return context.NoContent(http.StatusInternalServerError)
	}
	defer src.Close()

	submissionID := uuid.New()
	dst, err := os.Create(AssignmentsDirectory + submissionID)
	if err != nil {
		log.Println(err)
		return context.NoContent(http.StatusInternalServerError)
	}
	defer dst.Close()

	if _, err = io.Copy(dst, src); err != nil {
		log.Println(err)
		return context.NoContent(http.StatusInternalServerError)
	}

	if _, err := h.DB.Exec("INSERT INTO `submissions` (`id`, `user_id`, `assignment_id`, `name`, `created_at`) VALUES (?, ?, ?, ?, NOW(6))", submissionID, userID, assignmentID, file.Filename); err != nil {
		log.Println(err)
		return context.NoContent(http.StatusInternalServerError)
	}

	return context.NoContent(http.StatusNoContent)
}

func (h *handlers) DownloadSubmittedAssignment(c echo.Context) error {
	courseID := uuid.Parse(c.Param("courseID"))
	if courseID == nil {
		return echo.NewHTTPError(http.StatusBadRequest, "invalid courseID")
	}

	assignmentID := uuid.Parse(c.Param("assignmentID"))
	if assignmentID == nil {
		return echo.NewHTTPError(http.StatusBadRequest, "invalid assignmentID")
	}

	tx, err := h.DB.Beginx()
	if err != nil {
		c.Logger().Error(err)
		return echo.NewHTTPError(http.StatusInternalServerError)
	}

	// MEMO: zipファイルを作るためFOR UPDATEでassignment、FOR SHAREでsubmissionをロック
	var assignment Assignment
	if err := tx.Get(&assignment, "SELECT * FROM `assignments` WHERE `id` = ? FOR UPDATE", assignmentID); err == sql.ErrNoRows {
		_ = tx.Rollback()
		return echo.NewHTTPError(http.StatusBadRequest, "No such assignment.")
	} else if err != nil {
		c.Logger().Error(err)
		_ = tx.Rollback()
		return echo.NewHTTPError(http.StatusInternalServerError)
	}
	var submissions []*SubmissionWithUserName
	if err := tx.Select(&submissions,
		"SELECT `submissions`.*, `users`.`name` AS `user_name` "+
			"FROM `submissions` JOIN `users` ON `users`.`id` = `submissions`.`user_id`"+
			"WHERE `assignment_id` = ? ORDER BY `user_id` FOR SHARE", assignmentID); err != nil && err != sql.ErrNoRows {
		c.Logger().Error(err)
		_ = tx.Rollback()
		return echo.NewHTTPError(http.StatusInternalServerError)
	}

	// MEMO: TODO: export時でなく提出時にzipファイルを作ることでボトルネックを作りたいが、「そうはならんやろ」という気持ち
	zipFilePath := AssignmentTmpDirectory + assignmentID.String() + ".zip"
	if err := createSubmissionsZip(zipFilePath, submissions); err != nil {
		c.Logger().Error(err)
		_ = tx.Rollback()
		return echo.NewHTTPError(http.StatusInternalServerError)
	}

	if err := tx.Commit(); err != nil {
		c.Logger().Error(err)
		return echo.NewHTTPError(http.StatusInternalServerError)
	}

	return c.File(zipFilePath)
}

func (h *handlers) GetAttendanceCode(context echo.Context) error {
	courseID := uuid.Parse(context.Param("courseID"))
	if uuid.Equal(uuid.NIL, courseID) {
		return echo.NewHTTPError(http.StatusBadRequest, "invalid courseID")
	}
	classID := uuid.Parse(context.Param("classID"))
	if uuid.Equal(uuid.NIL, classID) {
		return echo.NewHTTPError(http.StatusBadRequest, "invalid classID")
	}

	var res GetAttendanceCodeResponse
	if err := h.DB.Get(&res.Code, "SELECT `attendance_code` FROM `classes` WHERE `course_id` = ? AND `id` = ?", courseID, classID); err == sql.ErrNoRows {
		return echo.NewHTTPError(http.StatusNotFound, "course or class not found")
	} else if err != nil {
		return echo.NewHTTPError(http.StatusInternalServerError, fmt.Sprintf("get attendance code: %v", err))
	}

	return context.JSON(http.StatusOK, res)
}

func (h *handlers) SetClassFlag(context echo.Context) error {
	panic("implement me")
}

func (h *handlers) GetAttendances(context echo.Context) error {
	courseID := uuid.Parse(context.Param("courseID"))
	if uuid.Equal(uuid.NIL, courseID) {
		return echo.NewHTTPError(http.StatusBadRequest, "invalid courseID")
	}
	classID := uuid.Parse(context.Param("classID"))
	if uuid.Equal(uuid.NIL, classID) {
		return echo.NewHTTPError(http.StatusBadRequest, "invalid classID")
	}

	var attendances []Attendance
	if err := h.DB.Select(&attendances, "SELECT * FROM `attendances` WHERE `class_id` = ?", classID); err != nil {
		return echo.NewHTTPError(http.StatusInternalServerError, fmt.Sprintf("get attendances: %v", err))
	}

	res := make(GetAttendancesResponse, len(attendances))
	for i, attendance := range attendances {
		res[i] = GetAttendancesAttendance{
			UserID:     attendance.UserID,
			AttendedAt: attendance.CreatedAt.UnixNano() / int64(time.Millisecond),
		}
	}

	return context.JSON(http.StatusOK, res)
}

func (h *handlers) AddAnnouncements(context echo.Context) error {
	courseID := uuid.Parse(context.Param("courseID"))
	if courseID == nil {
		return echo.NewHTTPError(http.StatusBadRequest, "invalid courseID")
	}
	var count int
	if err := h.DB.Get(&count, "SELECT COUNT(*) FROM `courses` WHERE `id` = ?", courseID); err != nil {
		log.Println(err)
		return context.NoContent(http.StatusInternalServerError)
	}
	if count == 0 {
		return echo.NewHTTPError(http.StatusBadRequest, "No such course.")
	}

	var req PostAnnouncementsRequest
	if err := context.Bind(&req); err != nil {
		return echo.NewHTTPError(http.StatusBadRequest, fmt.Sprintf("bind request: %v", err))
	}

	announcementID := uuid.NewRandom()
	if _, err := h.DB.Exec("INSERT INTO `announcements` (`id`, `course_id`, `title`, `message`, `created_at`) VALUES (?, ?, ?, ?, NOW(6))", announcementID, courseID, req.Title, req.Message); err != nil {
		log.Println(err)
		return context.NoContent(http.StatusInternalServerError)
	}

	res := PostAnnouncementsResponse{
		ID: announcementID,
	}

	return context.JSON(http.StatusCreated, res)
}

func (h *handlers) SetUserGrades(context echo.Context) error {
	courseID := uuid.Parse(context.Param("courseID"))
	if courseID == nil {
		return echo.NewHTTPError(http.StatusBadRequest, "invalid courseID")
	}

	var req PostGradesRequest
	if err := context.Bind(&req); err != nil {
		return echo.NewHTTPError(http.StatusBadRequest, fmt.Sprintf("bind request: %v", err))
	}

	// MEMO: LOGIC: 学生一人の全コース成績登録
	for _, coursegrade := range req {
		if _, err := h.DB.Exec("INSERT INTO `grades` (`id`, `user_id`, `course_id`, `grade`) VALUES (?, ?, ?, ?)", uuid.New(), coursegrade.UserID, courseID, coursegrade.Grade); err != nil {
			log.Println(err)
			return context.NoContent(http.StatusInternalServerError)
		}
	}

	return context.NoContent(http.StatusNoContent)
}

func (h *handlers) GetAnnouncementList(context echo.Context) error {
	sess, err := session.Get(SessionName, context)
	if err != nil {
		log.Println(err)
		return context.NoContent(http.StatusInternalServerError)
	}
	userID := uuid.Parse(sess.Values["userID"].(string))
	if userID == nil {
		log.Println(err)
		return context.NoContent(http.StatusInternalServerError)
	}

	// MEMO: ページングの初期実装はページ番号形式
	var page int
	if context.QueryParam("page") == "" {
		page = 1
	} else {
		page, err = strconv.Atoi(context.QueryParam("page"))
		if err != nil || page <= 0 {
			return echo.NewHTTPError(http.StatusBadRequest, "invalid page.")
		}
	}
	limit := 20
	offset := limit * (page - 1)

	announcements := make([]Announcement, 0)
	if err := h.DB.Select(&announcements, "SELECT `announcements`.`id`, `courses`.`name`, `announcements`.`title`, `announcements`.`message`, `announcements`.`created_at` "+
		"FROM `announcements` "+
		"JOIN `courses` ON `announcements`.`course_id` = `courses`.`id` "+
		"JOIN `registrations` ON `announcements`.`course_id` = `registrations`.`course_id` "+
		"WHERE `registrations`.`user_id` = ? AND `registrations`.`deleted_at` IS NULL "+
		"ORDER BY `announcements`.`created_at` DESC "+
		"LIMIT ? OFFSET ?", userID, limit+1, offset); err != nil {
		log.Println(err)
		return context.NoContent(http.StatusInternalServerError)
	}

	lenRes := len(announcements)
	if len(announcements) == limit+1 {
		lenRes = limit
	}
	res := make(GetAnnouncementsResponse, 0, lenRes)
	for _, announcement := range announcements[:lenRes] {
		res = append(res, GetAnnouncementResponse{
			ID:         announcement.ID,
			CourseName: announcement.CourseName,
			Title:      announcement.Title,
			CreatedAt:  announcement.CreatedAt.UnixNano() / int64(time.Millisecond),
		})
	}

	if lenRes > 0 {
		var links []string
		path := fmt.Sprintf("%v://%v%v", context.Scheme(), context.Request().Host, context.Path())
		if page > 1 {
			links = append(links, fmt.Sprintf("<%v?page=%v>; rel=\"prev\"", path, page-1))
		}
		if len(announcements) == limit+1 {
			links = append(links, fmt.Sprintf("<%v?page=%v>; rel=\"next\"", path, page+1))
		}
		context.Response().Header().Set("Link", strings.Join(links, ","))
	}

	return context.JSON(http.StatusOK, res)
}

func (h *handlers) GetAnnouncementDetail(context echo.Context) error {
	sess, err := session.Get(SessionName, context)
	if err != nil {
		log.Println(err)
		return context.NoContent(http.StatusInternalServerError)
	}
	userID := uuid.Parse(sess.Values["userID"].(string))
	if userID == nil {
		log.Println(err)
		return context.NoContent(http.StatusInternalServerError)
	}

	announcementID := uuid.Parse(context.Param("announcementID"))
	if announcementID == nil {
		return echo.NewHTTPError(http.StatusBadRequest, "invalid announcementID")
	}

	var announcement Announcement
	if err := h.DB.Get(&announcement, "SELECT `announcements`.`id`, `courses`.`name`, `announcements`.`title`, `announcements`.`message`, `announcements`.`created_at`"+
		"FROM `announcements`"+
		"JOIN `courses` ON `announcements`.`course_id` = `courses`.`id`"+
		"JOIN `registrations` ON `announcements`.`course_id` = `registrations`.`course_id`"+
		"WHERE `announcements`.`id` = ? AND `registrations`.`user_id` = ? AND `registrations`.`deleted_at` IS NULL", announcementID, userID); err == sql.ErrNoRows {
		return echo.NewHTTPError(http.StatusNotFound, "announcement not found.")
	} else if err != nil {
		log.Println(err)
		return context.NoContent(http.StatusInternalServerError)
	}

	res := GetAnnouncementDetailResponse{
		ID:         announcement.ID,
		CourseName: announcement.CourseName,
		Title:      announcement.Title,
		Message:    announcement.Message,
		CreatedAt:  announcement.CreatedAt.UnixNano() / int64(time.Millisecond),
	}
	return context.JSON(http.StatusOK, res)
}

func (h *handlers) PostAttendanceCode(c echo.Context) error {
	sess, err := session.Get(SessionName, c)
	if err != nil {
		log.Println(err)
		return c.NoContent(http.StatusInternalServerError)
	}
	userID := uuid.Parse(sess.Values["userID"].(string))
	if uuid.Equal(uuid.NIL, userID) {
		log.Println(err)
		return c.NoContent(http.StatusInternalServerError)
	}

	var req PostAttendanceCodeRequest
	if err := c.Bind(&req); err != nil {
		return echo.NewHTTPError(http.StatusBadRequest, fmt.Sprintf("bind request: %v", err))
	}

	// 出席コード確認
	var class Class
	if err := h.DB.Get(&class, "SELECT * FROM `classes` WHERE `attendance_code` = ?", req.Code); err == sql.ErrNoRows {
		return echo.NewHTTPError(http.StatusBadRequest, "invalid code")
	} else if err != nil {
		log.Println(err)
		return c.NoContent(http.StatusInternalServerError)
	}

	// 学期確認
	// MEMO: 複数phaseに渡る講義を想定していない
	var schedule Schedule
	query := "SELECT `schedules`.*" +
		"FROM `schedules`" +
		"JOIN `course_schedules` ON `schedules`.`id` = `course_schedules`.`schedule_id`" +
		"JOIN `courses` ON `course_schedules`.`course_id` = `courses`.`id`" +
		"WHERE `courses`.`id` = ?" +
		"LIMIT 1"
	if err := h.DB.Get(&schedule, query, class.CourseID); err != nil {
		log.Println(err)
		return c.NoContent(http.StatusInternalServerError)
	}
	var phase Phase
	if err := h.DB.Get(&phase, "SELECT * FROM `phase`"); err != nil {
		log.Println(err)
		return c.NoContent(http.StatusInternalServerError)
	}
	if schedule.Year != phase.Year || schedule.Semester != phase.Semester {
		return echo.NewHTTPError(http.StatusBadRequest, "invalid code")
	}

	// 履修確認
	var registration int
	if err := h.DB.Get(&registration, "SELECT COUNT(*) FROM `registrations` WHERE `course_id` = ? AND `user_id` = ? AND `deleted_at` IS NULL", class.CourseID, userID); err != nil {
		log.Println(err)
		return c.NoContent(http.StatusInternalServerError)
	}
	if registration == 0 {
		return echo.NewHTTPError(http.StatusBadRequest, "You are not registered in the course.")
	}

	// 既に出席しているか
	var attendances int
	if err := h.DB.Get(&attendances, "SELECT COUNT(*) FROM `attendances` WHERE `class_id` = ? AND `user_id` = ?", class.ID, userID); err != nil {
		log.Println(err)
		return c.NoContent(http.StatusInternalServerError)
	}
	if attendances > 0 {
		return echo.NewHTTPError(http.StatusBadRequest, "You have already attended in this class.")
	}

	// 出席コード登録
	if _, err := h.DB.Exec("INSERT INTO `attendances` (`class_id`, `user_id`, `created_at`) VALUES (?, ?, NOW(6))", class.ID, userID); err != nil {
		log.Println(err)
		return c.NoContent(http.StatusInternalServerError)
	}

	return c.NoContent(http.StatusNoContent)
}

func createSubmissionsZip(zipFilePath string, submissions []*SubmissionWithUserName) error {
	// Zipに含めるファイルの名称変更のためコピー
	// MEMO: N回 cp はやりすぎかも
	for _, submission := range submissions {
		cpCmd := exec.Command(
			"cp",
			AssignmentsDirectory+submission.ID.String(),
			AssignmentTmpDirectory+submission.UserName+"-"+submission.ID.String()+"-"+submission.Name,
		)
		if err := cpCmd.Start(); err != nil {
			return err
		}
		if err := cpCmd.Wait(); err != nil {
			return err
		}
	}

	zipArgs := make([]string, 0, len(submissions)+2)
	zipArgs = append(zipArgs, "-j", zipFilePath)
	for _, submission := range submissions {
		zipArgs = append(zipArgs, AssignmentTmpDirectory+submission.UserName+"-"+submission.ID.String()+"-"+submission.Name)
	}
	cmd := exec.Command("zip", zipArgs...)
	if err := cmd.Start(); err != nil {
		return err
	}
	return cmd.Wait()
}<|MERGE_RESOLUTION|>--- conflicted
+++ resolved
@@ -217,10 +217,7 @@
 	Grade  string    `json:"grade" db:"grade"`
 }
 
-<<<<<<< HEAD
-=======
-// MEMO: S/A/B/Cと数値の話どうなったんだっけ？
->>>>>>> a83a8491
+
 type PostGradeRequest struct {
 	UserID uuid.UUID `json:"user_id"`
 	Grade  string    `json:"grade"`
@@ -705,14 +702,11 @@
 		return context.NoContent(http.StatusInternalServerError)
 	}
 
-<<<<<<< HEAD
+
 	var res GetGradesResponse
 	var grade uint32
 	var gpt uint32 = 0
-=======
-	// MEMO: CourseGradesからgpaを計算, gptじゃないんだっけ？
-	var gpa float64 = 0.0
->>>>>>> a83a8491
+
 	var credits int = 0
 	if len(CourseGrades) > 0 {
 		for _, coursegrade := range CourseGrades {
@@ -740,11 +734,6 @@
 		}
 	}
 
-<<<<<<< HEAD
-=======
-	// MEMO: LOGIC: CourseGradesとgpaから成績一覧(GPA、コース成績)を取得
-	var res GetGradesResponse
->>>>>>> a83a8491
 	res.Summary = Summary{
 		Credits: credits,
 		GPT:     gpt,
