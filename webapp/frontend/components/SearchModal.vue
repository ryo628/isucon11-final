--- conflicted
+++ resolved
@@ -4,11 +4,7 @@
       <div class="flex flex-col flex-nowrap">
         <h3
           id="modal-title"
-<<<<<<< HEAD
-          class="text-2xl leading-6 font-medium text-gray-800 mb-4"
-=======
           class="text-2xl leading-6 font-bold text-gray-800 mb-4"
->>>>>>> 289bf6c4
         >
           科目検索
         </h3>
