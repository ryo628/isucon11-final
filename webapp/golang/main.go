package main

import (
	"database/sql"
	"fmt"
	"io"
	"io/ioutil"
	"log"
	"net/http"
	"os"
	"os/exec"
	"strconv"
	"strings"
	"time"

	"github.com/gorilla/sessions"
	"github.com/jmoiron/sqlx"
	"github.com/labstack/echo-contrib/session"
	"github.com/labstack/echo/v4"
	"github.com/labstack/echo/v4/middleware"
	"github.com/pborman/uuid"
	"golang.org/x/crypto/bcrypt"
)

const (
	SQLDirectory           = "../sql/"
	AssignmentsDirectory   = "../assignments/"
	AssignmentTmpDirectory = "../assignments/tmp/"
	DocDirectory           = "../documents/"
	SessionName            = "session"
)

type handlers struct {
	DB *sqlx.DB
}

func main() {
	e := echo.New()
	e.Debug = GetEnv("DEBUG", "") != ""
	e.Server.Addr = fmt.Sprintf(":%v", GetEnv("PORT", "7000"))
	e.HideBanner = true

	e.Use(middleware.Logger())
	e.Use(middleware.Recover())
	e.Use(session.Middleware(sessions.NewCookieStore([]byte("trapnomura"))))

	db, _ := GetDB(false)

	h := &handlers{
		DB: db,
	}

	// e.POST("/initialize", h.Initialize, h.IsLoggedIn, h.IsAdmin)
	e.POST("/initialize", h.Initialize)
	e.PUT("/phase", h.SetPhase, h.IsLoggedIn, h.IsAdmin)

	e.POST("/login", h.Login)
	API := e.Group("/api", h.IsLoggedIn)
	{
		usersAPI := API.Group("/users")
		{
			usersAPI.GET("/:userID/courses", h.GetRegisteredCourses)
			usersAPI.PUT("/:userID/courses", h.RegisterCourses)
			usersAPI.GET("/:userID/grades", h.GetGrades)
		}
		syllabusAPI := API.Group("/syllabus")
		{
			syllabusAPI.GET("", h.SearchCourses)
			syllabusAPI.GET("/:courseID", h.GetCourseDetail)
		}
		coursesAPI := API.Group("/courses")
		{
			coursesAPI.GET("/:courseID", h.GetCourseDetail)
			coursesAPI.GET("/:courseID/classes", h.GetClasses)
			coursesAPI.GET("/:courseID/documents", h.GetCourseDocumentList)
			coursesAPI.POST("/:courseID/classes/:classID/documents", h.PostDocumentFile, h.IsAdmin)
			coursesAPI.GET("/:courseID/documents/:documentID", h.DownloadDocumentFile)
			coursesAPI.GET("/:courseID/assignments", h.GetAssignmentList)
			coursesAPI.POST("/:courseID/classes/:classID/assignments", h.PostAssignment, h.IsAdmin)
			coursesAPI.POST("/:courseID/assignments/:assignmentID", h.SubmitAssignment)
			coursesAPI.GET("/:courseID/assignments/:assignmentID/export", h.DownloadSubmittedAssignment, h.IsAdmin)
			coursesAPI.GET("/:courseID/classes/:classID/code", h.GetAttendanceCode, h.IsAdmin)
			coursesAPI.POST("/:courseID/classes/:classID", h.SetClassFlag, h.IsAdmin)
			coursesAPI.GET("/:courseID/classes/:classID/attendances", h.GetAttendances, h.IsAdmin)
			coursesAPI.POST("/:courseID/announcements", h.AddAnnouncements, h.IsAdmin)
			coursesAPI.POST("/:courseID/grades", h.SetUserGrades, h.IsAdmin)
		}
		announcementsAPI := API.Group("/announcements")
		{
			announcementsAPI.GET("", h.GetAnnouncementList)
			announcementsAPI.GET("/:announcementID", h.GetAnnouncementDetail)
		}
		attendanceCodeAPI := API.Group("/attendance_codes")
		{
			attendanceCodeAPI.POST("", h.PostAttendanceCode)
		}
	}

	e.Logger.Error(e.StartServer(e.Server))
}

func (h *handlers) Initialize(c echo.Context) error {
	dbForInit, _ := GetDB(true)

	files := []string{
		"schema.sql",
		"test_data.sql",
	}
	for _, file := range files {
		data, err := ioutil.ReadFile(SQLDirectory + file)
		if err != nil {
			return echo.NewHTTPError(http.StatusInternalServerError, fmt.Sprintf("read sql file: %v", err))
		}
		if _, err := dbForInit.Exec(string(data)); err != nil {
			return echo.NewHTTPError(http.StatusInternalServerError, fmt.Sprintf("exec sql file: %v", err))
		}
	}

	res := InitializeResponse{
		Language: "go",
	}
	return c.JSON(http.StatusOK, res)
}

func (h *handlers) IsLoggedIn(next echo.HandlerFunc) echo.HandlerFunc {
	return func(c echo.Context) error {
		sess, err := session.Get(SessionName, c)
		if err != nil {
			return echo.ErrInternalServerError
		}
		if sess.IsNew {
			return echo.NewHTTPError(http.StatusUnauthorized, "You are not logged in.")
		}
		if _, ok := sess.Values["userID"]; !ok {
			return echo.NewHTTPError(http.StatusUnauthorized, "You are not logged in.")
		}

		return next(c)
	}
}

func (h *handlers) IsAdmin(next echo.HandlerFunc) echo.HandlerFunc {
	return func(c echo.Context) error {
		sess, err := session.Get(SessionName, c)
		if err != nil {
			return echo.NewHTTPError(http.StatusInternalServerError, fmt.Sprintf("get session: %v", err))
		}
		isAdmin, ok := sess.Values["isAdmin"]
		if !ok {
			return echo.NewHTTPError(http.StatusInternalServerError, fmt.Sprintf("get session value: %v", err))
		}
		if !isAdmin.(bool) {
			return echo.NewHTTPError(http.StatusForbidden, "You are not admin user.")
		}

		return next(c)
	}
}

type SetPhaseRequest struct {
	Phase    PhaseType `json:"phase"`
	Year     uint32    `json:"year"`
	Semester Semester  `json:"semester"`
}

func (h *handlers) SetPhase(c echo.Context) error {
	var req SetPhaseRequest
	if err := c.Bind(&req); err != nil {
		log.Println(err)
		return echo.NewHTTPError(http.StatusBadRequest, err)
	}

	if req.Phase != Registration && req.Phase != TermTime && req.Phase != ExamPeriod {
		return echo.NewHTTPError(http.StatusBadRequest, "bad phase")
	}
	if req.Semester != FirstSemester && req.Semester != SecondSemester {
		return echo.NewHTTPError(http.StatusBadRequest, "bad semester")
	}

	if _, err := h.DB.Exec("TRUNCATE TABLE `phase`"); err != nil {
		log.Println(err)
		return c.NoContent(http.StatusInternalServerError)
	}
	if _, err := h.DB.Exec("INSERT INTO `phase` (`phase`, `year`, `semester`) VALUES (?, ?, ?)", req.Phase, req.Year, req.Semester); err != nil {
		log.Println(err)
		return c.NoContent(http.StatusInternalServerError)
	}

	return c.NoContent(http.StatusNoContent)
}

type InitializeResponse struct {
	Language string `json:"language"`
}

type LoginRequest struct {
	ID       uuid.UUID `json:"name,omitempty"` // TODO: やっぱり学籍番号を用意したほうが良さそうだけど教員の扱いどうしようかな
	Password string    `json:"password,omitempty"`
}

type GetGradesResponse struct {
	Summary      Summary        `json:"summary"`
	CourseGrades []*CourseGrade `json:"courses"`
}

type PostGradesRequest []PostGradeRequest

type Summary struct {
	Credits int     `json:"credits"`
	GPA     float64 `json:"gpa"`
}

type CourseGrade struct {
	ID     uuid.UUID `json:"id" db:"course_id"`
	Name   string    `json:"name" db:"name"`
	Credit uint8     `json:"credit" db:"credit"`
	Grade  uint32    `json:"grade" db:"grade"`
}

// MEMO: S/A/B/Cと数値の話どうなったんだっけ？
type PostGradeRequest struct {
	UserID uuid.UUID `json:"user_id"`
	Grade  uint32    `json:"grade"`
}

type RegisterCoursesRequestContent struct {
	ID string `json:"id"`
}

type RegisterCoursesRequest []RegisterCoursesRequestContent

type GetAttendanceCodeResponse struct {
	Code string `json:"code"`
}

type GetAnnouncementsResponse []GetAnnouncementResponse
type GetAnnouncementResponse struct {
	ID         uuid.UUID `json:"id"`
	CourseName string    `json:"course_name"`
	Title      string    `json:"title"`
	// MEMO: TODO: 既読機能
	// Unread     bool      `json:"unread"`
	CreatedAt int64 `json:"created_at"`
}

type GetAnnouncementDetailResponse struct {
	ID         uuid.UUID `json:"id"`
	CourseName string    `json:"course_name"`
	Title      string    `json:"title"`
	Message    string    `json:"message"`
	CreatedAt  int64     `json:"created_at"`
}

type PostAnnouncementsRequest struct {
	Title   string `json:"title"`
	Message string `json:"message"`
}

type PostAnnouncementsResponse struct {
	ID uuid.UUID `json:"id"`
}

type GetAttendancesAttendance struct {
	UserID     uuid.UUID `json:"user_id"`
	AttendedAt int64     `json:"attended_at"`
}

type GetAttendancesResponse []GetAttendancesAttendance

type PostAttendanceCodeRequest struct {
	Code string `json:"code"`
}

type PostDocumentResponse struct {
	ID uuid.UUID `json:"id"`
}

type GetDocumentResponse struct {
	ID   uuid.UUID `json:"id"`
	Name string    `json:"name"`
}

type GetAssignmentResponse struct {
	ID          uuid.UUID `json:"id"`
	Name        string    `json:"name"`
	Description string    `json:"description"`
}

type GetDocumentsResponse []GetDocumentResponse

type PhaseType string

const (
	Registration PhaseType = "registration"
	TermTime     PhaseType = "term-time"
	ExamPeriod   PhaseType = "exam-period"
)

type Semester string

const (
	FirstSemester  Semester = "first"
	SecondSemester Semester = "second"
)

type Phase struct {
	Phase    PhaseType `json:"phase"`
	Year     uint32    `json:"year"`
	Semester Semester  `json:"semester"`
}

type UserType string

const (
	_       UserType = "student" /* FIXME: use Student */
	Faculty UserType = "faculty"
)

type User struct {
	ID             uuid.UUID `db:"id"`
	Name           string    `db:"name"`
	MailAddress    string    `db:"mail_address"`
	HashedPassword []byte    `db:"hashed_password"`
	Type           UserType  `db:"type"`
}

type Course struct {
	ID          uuid.UUID     `db:"id"`
	Code        string        `db:"code"`
	Type        string        `db:"type"`
	Name        string        `db:"name"`
	Description string        `db:"description"`
	Credit      uint8         `db:"credit"`
	Classroom   string        `db:"classroom"`
	Capacity    sql.NullInt32 `db:"capacity"`
	TeacherID   uuid.UUID     `db:"teacher_id"`
	Keywords    string        `db:"keywords"`
}

type Schedule struct {
	ID        uuid.UUID `db:"id"`
	Period    uint8     `db:"period"`
	DayOfWeek string    `db:"day_of_week"`
	Semester  Semester  `db:"semester"`
	Year      uint32    `db:"year"`
}

type Class struct {
	ID             uuid.UUID `db:"id"`
	CourseID       uuid.UUID `db:"course_id"`
	Title          string    `db:"title"`
	Description    string    `db:"description"`
	AttendanceCode string    `db:"attendance_code"`
}

type Attendance struct {
	ClassID   uuid.UUID `db:"class_id"`
	UserID    uuid.UUID `db:"user_id"`
	CreatedAt time.Time `db:"created_at"`
}

type DocumentsMeta struct {
	ID        uuid.UUID `db:"id"`
	ClassID   uuid.UUID `db:"class_id"`
	Name      string    `db:"name"`
	CreatedAt time.Time `db:"created_at"`
}

type Assignment struct {
	ID          uuid.UUID `db:"id"`
	ClassID     uuid.UUID `db:"class_id"`
	Name        string    `db:"name"`
	Description string    `db:"description"`
	CreatedAt   time.Time `db:"created_at"`
}

type Announcement struct {
	ID         uuid.UUID `db:"id"`
	CourseName string    `db:"name"`
	Title      string    `db:"title"`
	Message    string    `db:"message"`
	CreatedAt  time.Time `db:"created_at"`
}

type SubmissionWithUserName struct {
	ID           uuid.UUID `db:"id"`
	UserID       uuid.UUID `db:"user_id"`
	UserName     string    `db:"user_name"`
	AssignmentID uuid.UUID `db:"assignment_id"`
	Name         string    `db:"name"`
	CreatedAt    time.Time `db:"created_at"`
}

func (h *handlers) Login(c echo.Context) error {
	var req LoginRequest
	if err := c.Bind(&req); err != nil {
		return echo.NewHTTPError(http.StatusInternalServerError, fmt.Sprintf("bind request: %v", err))
	}

	sess, err := session.Get(SessionName, c)
	if err != nil {
		return echo.NewHTTPError(http.StatusInternalServerError, fmt.Errorf("get session: %v", err))
	}
	if s, ok := sess.Values["userID"].(string); ok {
		userID := uuid.Parse(s)
		if uuid.Equal(userID, req.ID) {
			return echo.NewHTTPError(http.StatusBadRequest, "You are already logged in.")
		}
	}

	var user User
	err = h.DB.Get(&user, "SELECT * FROM users WHERE id = ?", req.ID)
	if err == sql.ErrNoRows {
		return echo.NewHTTPError(http.StatusUnauthorized, "ID or Password is wrong.")
	} else if err != nil {
		return echo.NewHTTPError(http.StatusInternalServerError, fmt.Sprintf("get users: %v", err))
	}

	if bcrypt.CompareHashAndPassword(user.HashedPassword, []byte(req.Password)) != nil {
		return echo.NewHTTPError(http.StatusUnauthorized, "ID or Password is wrong.")
	}

	sess.Values["userID"] = user.ID.String()
	sess.Values["userName"] = user.Name
	sess.Values["isAdmin"] = user.Type == Faculty
	sess.Options = &sessions.Options{
		Path:   "/",
		MaxAge: 3600,
	}

	if err := sess.Save(c.Request(), c.Response()); err != nil {
		return echo.NewHTTPError(http.StatusInternalServerError, fmt.Sprintf("save session: %v", err))
	}

	return c.NoContent(http.StatusOK)
}

func (h *handlers) GetRegisteredCourses(context echo.Context) error {
	sess, err := session.Get(SessionName, context)
	if err != nil {
		log.Println(err)
		return context.NoContent(http.StatusInternalServerError)
	}
	userID := uuid.Parse(sess.Values["userID"].(string))
	if uuid.Equal(uuid.NIL, userID) {
		log.Println(err)
		return context.NoContent(http.StatusInternalServerError)
	}
	userIDParam := uuid.Parse(context.Param("userID"))
	if uuid.Equal(uuid.NIL, userIDParam) {
		return echo.NewHTTPError(http.StatusBadRequest, "invalid userID")
	}
	if !uuid.Equal(userID, userIDParam) {
		return echo.NewHTTPError(http.StatusForbidden, "invalid userID")
	}

	courses := make([]Course, 0)
	err = h.DB.Select(&courses, "SELECT `id`, `name`, `description`, `credit`, `classroom`, `capacity`\n"+
		"	FROM `courses` JOIN `registrations` ON `courses`.`id` = `registrations`.`course_id`\n"+
		"	WHERE `user_id` = ?", userID)
	if err != nil {
		log.Println(err)
		return context.NoContent(http.StatusInternalServerError)
	}

	return context.JSON(http.StatusOK, courses)
}

type RegisterCoursesErrorResponse struct {
	NotFoundCourse         []string    `json:"not_found_course,omitempty"`
	NotTakenRequiredCourse []uuid.UUID `json:"not_taken_required_course,omitempty"`
	CapacityExceeded       []uuid.UUID `json:"capacity_exceeded,omitempty"`
	TimeslotDuplicated     []uuid.UUID `json:"timeslot_duplicated,omitempty"`
}

func (h *handlers) RegisterCourses(context echo.Context) error {
	sess, err := session.Get(SessionName, context)
	if err != nil {
		log.Println(err)
		return context.NoContent(http.StatusInternalServerError)
	}
	userID := uuid.Parse(sess.Values["userID"].(string))
	if uuid.Equal(uuid.NIL, userID) {
		log.Println(err)
		return context.NoContent(http.StatusInternalServerError)
	}
	userIDParam := uuid.Parse(context.Param("userID"))
	if uuid.Equal(uuid.NIL, userIDParam) {
		return echo.NewHTTPError(http.StatusBadRequest, "invalid userID")
	}
	if !uuid.Equal(userID, userIDParam) {
		return echo.NewHTTPError(http.StatusForbidden, "invalid userID")
	}

	var req RegisterCoursesRequest
	if err := context.Bind(&req); err != nil {
		return echo.NewHTTPError(http.StatusBadRequest, fmt.Sprintf("bind request: %v", err))
	}

	var phase Phase
	if err := h.DB.Get(&phase, "SELECT * FROM `phase`"); err != nil {
		context.Logger().Error(err)
		return context.NoContent(http.StatusInternalServerError)
	}

	if phase.Phase != "registration" {
		return echo.NewHTTPError(http.StatusBadRequest, "not registration phase.")
	}

	tx, err := h.DB.Beginx()
	if err != nil {
		log.Println(err)
		return context.NoContent(http.StatusInternalServerError)
	}

	// MEMO: SELECT ... FOR UPDATE は今のDB構造だとデッドロックする
	if _, err = tx.Exec("LOCK TABLES `registrations` WRITE, `courses` READ, `course_requirements` READ, `grades` READ, `schedules` READ, `course_schedules` READ"); err != nil {
		_ = tx.Rollback()
		log.Println(err)
		return context.NoContent(http.StatusInternalServerError)
	}
	defer func() {
		_, _ = h.DB.Exec("UNLOCK TABLES")
	}()

	hasError := false
	var errors RegisterCoursesErrorResponse
	var courseList []Course
	for _, content := range req {
		courseID := uuid.Parse(content.ID)
		if courseID == nil {
			hasError = true
			errors.NotFoundCourse = append(errors.NotFoundCourse, content.ID)
			continue
		}

		var course Course
		if err := tx.Get(&course, "SELECT `courses`.* "+
			"FROM `courses` "+
			"JOIN `course_schedules` ON `courses`.`id` = `course_schedules`.`course_id` "+
			"JOIN `schedules` ON `schedules`.`id` = `course_schedules`.`schedule_id` "+
			"WHERE `courses`.`id` = ? AND `schedules`.`year` = ? AND `schedules`.`semester` = ?", courseID, phase.Year, phase.Semester); err == sql.ErrNoRows {
			hasError = true
			errors.NotFoundCourse = append(errors.NotFoundCourse, content.ID)
			continue
		} else if err != nil {
			_ = tx.Rollback()
			log.Println(err)
			return context.NoContent(http.StatusInternalServerError)
		}

		// MEMO: すでに履修登録済みの科目は無視する
		var registerCount int
		if err := tx.Get(&registerCount, "SELECT COUNT(*) FROM `registrations` WHERE `course_id` = ? AND `user_id` = ?", course.ID, userID); err != nil {
			_ = tx.Rollback()
			log.Println(err)
			return context.NoContent(http.StatusInternalServerError)
		}
		if registerCount > 0 {
			continue
		}

		courseList = append(courseList, course)
	}

	for _, course := range courseList {
		// MEMO: 前提講義バリデーション
		var requiredCourseIDList []uuid.UUID
		if err = tx.Select(&requiredCourseIDList, "SELECT `required_course_id` FROM `course_requirements` WHERE `course_id` = ?", course.ID); err != nil {
			_ = tx.Rollback()
			log.Println(err)
			return context.NoContent(http.StatusInternalServerError)
		}
		for _, requiredCourseID := range requiredCourseIDList {
			var gradeCount int
			if err = tx.Get(&gradeCount, "SELECT COUNT(*) FROM `grades` WHERE `user_id` = ? AND `course_id` = ?", userID, requiredCourseID); err != nil {
				_ = tx.Rollback()
				log.Println(err)
				return context.NoContent(http.StatusInternalServerError)
			}
			if gradeCount == 0 {
				hasError = true
				errors.NotTakenRequiredCourse = append(errors.NotTakenRequiredCourse, course.ID)
				break
			}
		}

		// MEMO: 受講者数制限バリデーション
		var registerCount uint32
		if err = tx.Get(&registerCount, "SELECT COUNT(*) FROM `registrations` WHERE `course_id` = ?", course.ID); err != nil {
			_ = tx.Rollback()
			log.Println(err)
			return context.NoContent(http.StatusInternalServerError)
		}
		if course.Capacity.Valid && registerCount >= uint32(course.Capacity.Int32) {
			hasError = true
			errors.CapacityExceeded = append(errors.CapacityExceeded, course.ID)
		}
	}

	if len(courseList) > 0 {
		// MEMO: スケジュールの重複バリデーション
		courseIDList := make([]uuid.UUID, 0, len(courseList))
		for _, course := range courseList {
			courseIDList = append(courseIDList, course.ID)
		}

		query := "SELECT `schedules`.* " +
			"FROM `schedules`" +
			"JOIN `course_schedules` ON `schedules`.`id` = `course_schedules`.`schedule_id` " +
			"WHERE `course_schedules`.`course_id` IN (?)"
		query, args, err := sqlx.In(query, courseIDList)
		if err != nil {
			_ = tx.Rollback()
			log.Println(err)
			return context.NoContent(http.StatusInternalServerError)
		}

		var schedules []Schedule
		if err := tx.Select(&schedules, query, args...); err != nil {
			_ = tx.Rollback()
			log.Println(err)
			return context.NoContent(http.StatusInternalServerError)
		}

		var registeredSchedules []Schedule
		if err := tx.Select(&registeredSchedules, "SELECT `schedules`.* "+
			"FROM `schedules` "+
			"JOIN `course_schedules` ON `schedules`.`id` = `course_schedules`.`schedule_id` "+
			"JOIN `registrations` ON `course_schedules`.`course_id` = `registrations`.`course_id` "+
			"WHERE `registrations`.`user_id` = ? ", userID); err != nil {
			_ = tx.Rollback()
			log.Println(err)
			return context.NoContent(http.StatusInternalServerError)
		}

		registeredSchedules = append(registeredSchedules, schedules...)

		for _, schedule1 := range schedules {
			for _, schedule2 := range registeredSchedules {
				if !uuid.Equal(schedule1.ID, schedule2.ID) && schedule1.Period == schedule2.Period && schedule1.DayOfWeek == schedule2.DayOfWeek {
					hasError = true
					errors.TimeslotDuplicated = append(errors.TimeslotDuplicated, schedule1.ID)
					break
				}
			}
		}
	}

	if hasError {
		_ = tx.Rollback()
		return context.JSON(http.StatusBadRequest, errors)
	}

	for _, course := range courseList {
		_, err = tx.Exec("INSERT INTO `registrations` (`course_id`, `user_id`, `created_at`) VALUES (?, ?, NOW(6))", course.ID, userID)
		if err != nil {
			_ = tx.Rollback()
			log.Println(err)
			return context.NoContent(http.StatusInternalServerError)
		}
	}

	if err = tx.Commit(); err != nil {
		log.Println(err)
		return context.NoContent(http.StatusInternalServerError)
	}

	return context.NoContent(http.StatusOK)
}

func (h *handlers) GetGrades(context echo.Context) error {
	sess, err := session.Get(SessionName, context)
	if err != nil {
		log.Println(err)
		return context.NoContent(http.StatusInternalServerError)
	}
	userID := uuid.Parse(sess.Values["userID"].(string))
	if userID == nil {
		log.Println(err)
		return context.NoContent(http.StatusInternalServerError)
	}

	userIDParam := uuid.Parse(context.Param("userID"))
	if userIDParam == nil {
		return echo.NewHTTPError(http.StatusBadRequest, "invalid userID")
	}
	if !uuid.Equal(userID, userIDParam) {
		return echo.NewHTTPError(http.StatusForbidden, "invalid userID")
	}

	// MEMO: GradeテーブルとCoursesテーブルから、対象userIDのcourse_id/name/credit/gradeを取得
	var CourseGrades []CourseGrade
	query := "SELECT `course_id`, `name`, `credit`, `grade`" +
		"FROM `grades`" +
		"JOIN `courses` ON `grades`.`course_id` = `courses`.`id`" +
		"WHERE `user_id` = ?"
	if err := h.DB.Select(&CourseGrades, query, userID); err != nil {
		log.Println(err)
		return context.NoContent(http.StatusInternalServerError)
	}

	// MEMO: CourseGradesからgpaを計算, gptじゃないんだっけ？
	var gpa float64 = 0.0
	var credits int = 0
	if len(CourseGrades) > 0 {
		for _, CourseGrade := range CourseGrades {
			credits += int(CourseGrade.Credit)
			gpa += float64(CourseGrade.Grade)
		}
		gpa = gpa / float64(credits)
	}

	// MEMO: LOGIC: CourseGradesとgpaから成績一覧(GPA、コース成績)を取得
	var res GetGradesResponse
	res.Summary = Summary{
		Credits: credits,
		GPA:     gpa,
	}
	for _, coursegrade := range CourseGrades {
		res.CourseGrades = append(res.CourseGrades, &CourseGrade{
			ID:     coursegrade.ID,
			Name:   coursegrade.Name,
			Credit: coursegrade.Credit,
			Grade:  coursegrade.Grade,
		})
	}
	return context.JSON(http.StatusOK, res)
}

func (h *handlers) SearchCourses(context echo.Context) error {
	panic("implement me")
}

type GetCourseDetailResponse struct {
	ID              uuid.UUID                `json:"id"`
	Code            string                   `json:"code"`
	Type            string                   `json:"type"`
	Name            string                   `json:"name"`
	Description     string                   `json:"description"`
	Credit          uint8                    `json:"credit"`
	Classroom       string                   `json:"classroom"`
	Capacity        uint32                   `json:"capacity,omitempty"`
	Teacher         string                   `json:"teacher"`
	Keywords        string                   `json:"keywords"`
	Period          uint8                    `json:"period"`
	DayOfWeek       string                   `json:"day_of_week"`
	Semester        Semester                 `json:"semester"`
	Year            uint32                   `json:"year"`
	RequiredCourses []RequiredCourseResponse `json:"required_courses"`
}

type RequiredCourseResponse struct {
	ID   uuid.UUID `json:"id"`
	Name string    `json:"name"`
}

func (h *handlers) GetCourseDetail(context echo.Context) error {
	courseID := uuid.Parse(context.Param("courseID"))
	if courseID == nil {
		return echo.NewHTTPError(http.StatusBadRequest, "invalid courseID")
	}

	var course Course
	if err := h.DB.Get(&course, "SELECT * FROM `courses` WHERE `id` = ?", courseID); err == sql.ErrNoRows {
		return echo.NewHTTPError(http.StatusNotFound, "No such course")
	} else if err != nil {
		log.Println(err)
		return context.NoContent(http.StatusInternalServerError)
	}

	var schedule Schedule
	if err := h.DB.Get(&schedule, "SELECT `schedules`.* "+
		"FROM `schedules` "+
		"JOIN `course_schedules` ON `schedules`.`id` = `course_schedules`.`schedule_id` "+
		"WHERE `course_schedules`.`course_id` = ?", course.ID); err != nil {
		log.Println(err)
		return context.NoContent(http.StatusInternalServerError)
	}

	var teacher User
	if err := h.DB.Get(&teacher, "SELECT * FROM `users` WHERE `id` = ?", course.TeacherID); err != nil {
		log.Println(err)
		return context.NoContent(http.StatusInternalServerError)
	}

	var requiredCourses []Course
	if err := h.DB.Select(&requiredCourses, "SELECT `courses`.* "+
		"FROM `course_requirements` "+
		"JOIN `courses` ON `course_requirements`.`required_course_id` = `courses`.`id` "+
		"WHERE `course_requirements`.`course_id` = ?", course.ID); err != nil {
		log.Println(err)
		return context.NoContent(http.StatusInternalServerError)
	}

	requiredCourseRes := make([]RequiredCourseResponse, 0, len(requiredCourses))
	for _, course := range requiredCourses {
		requiredCourseRes = append(requiredCourseRes, RequiredCourseResponse{
			ID:   course.ID,
			Name: course.Name,
		})
	}

	res := GetCourseDetailResponse{
		ID:              course.ID,
		Code:            course.Code,
		Type:            course.Type,
		Name:            course.Name,
		Description:     course.Description,
		Credit:          course.Credit,
		Classroom:       course.Classroom,
		Teacher:         teacher.Name,
		Keywords:        course.Keywords,
		Period:          schedule.Period,
		DayOfWeek:       schedule.DayOfWeek,
		Semester:        schedule.Semester,
		Year:            schedule.Year,
		RequiredCourses: requiredCourseRes,
	}

	// MEMO: capacityがNULLのときどう返すか？
	if course.Capacity.Valid {
		res.Capacity = uint32(course.Capacity.Int32)
	}

	return context.JSON(http.StatusOK, res)
}

type GetClassResponse struct {
	ID          uuid.UUID               `json:"id"`
	Title       string                  `json:"title"`
	Description string                  `json:"description"`
	Documents   []GetDocumentResponse   `json:"documents"`
	Assignments []GetAssignmentResponse `json:"assignments"`
}

func (h *handlers) GetClasses(c echo.Context) error {
	courseID := uuid.Parse(c.Param("courseID"))
	if courseID == nil {
		return echo.NewHTTPError(http.StatusBadRequest, "invalid courseID")
	}

	var course Course
	if err := h.DB.Get(&course, "SELECT * FROM `courses` WHERE `id` = ?", courseID); err == sql.ErrNoRows {
		return echo.NewHTTPError(http.StatusNotFound, "course not found")
	} else if err != nil {
		c.Logger().Error(err)
		return c.NoContent(http.StatusInternalServerError)
	}

	// MEMO: TODO: classに順序を入れてその順序で返す
	var classes []Class
	if err := h.DB.Select(&classes, "SELECT * FROM `classes` WHERE `course_id` = ?", courseID); err != nil {
		c.Logger().Error(err)
		return c.NoContent(http.StatusInternalServerError)
	}

	res := make([]GetClassResponse, 0)
	for _, class := range classes {
		var documents []DocumentsMeta
		if err := h.DB.Select(&documents, "SELECT * FROM `documents` WHERE `class_id` = ?", class.ID); err != nil {
			c.Logger().Error(err)
			return c.NoContent(http.StatusInternalServerError)
		}

		var assignments []Assignment
		if err := h.DB.Select(&assignments, "SELECT * FROM `assignments` WHERE `class_id` = ?", class.ID); err != nil {
			c.Logger().Error(err)
			return c.NoContent(http.StatusInternalServerError)
		}

		documentsRes := make([]GetDocumentResponse, 0, len(documents))
		for _, document := range documents {
			documentsRes = append(documentsRes, GetDocumentResponse{
				ID:   document.ID,
				Name: document.Name,
			})
		}

		assignmentsRes := make([]GetAssignmentResponse, 0, len(assignments))
		for _, assignment := range assignments {
			assignmentsRes = append(assignmentsRes, GetAssignmentResponse{
				ID:          assignment.ID,
				Name:        assignment.Name,
				Description: assignment.Description,
			})
		}

		res = append(res, GetClassResponse{
			ID:          class.ID,
			Title:       class.Title,
			Description: class.Description,
			Documents:   documentsRes,
			Assignments: assignmentsRes,
		})
	}

	return c.JSON(http.StatusOK, res)
}

type PostAssignmentRequest struct {
	Name        string
	Description string
}

type PostAssignmentResponse struct {
	ID uuid.UUID `json:"id"`
}

func (h *handlers) PostAssignment(context echo.Context) error {
	var req PostAssignmentRequest
	if err := context.Bind(&req); err != nil {
		log.Println(err)
		return context.NoContent(http.StatusInternalServerError)
	}

	if req.Name == "" || req.Description == "" {
		return echo.NewHTTPError(http.StatusBadRequest, "Name and description must not be empty.")
	}

	classID := context.Param("classID")
	var classes int
	if err := h.DB.Get(&classes, "SELECT COUNT(*) FROM `classes` WHERE `id` = ?", classID); err == sql.ErrNoRows {
		return echo.NewHTTPError(http.StatusBadRequest, "No such class.")
	} else if err != nil {
		log.Println(err)
		return context.NoContent(http.StatusInternalServerError)
	}
	assignmentID := uuid.NewRandom()
	if _, err := h.DB.Exec("INSERT INTO `assignments` (`id`, `class_id`, `name`, `description`, `created_at`) VALUES (?, ?, ?, ?, NOW(6))", assignmentID, classID, req.Name, req.Description); err != nil {
		log.Println(err)
		return context.NoContent(http.StatusInternalServerError)
	}

	return context.JSON(http.StatusCreated, PostAssignmentResponse{
		ID: assignmentID,
	})
}

func (h *handlers) GetCourseDocumentList(context echo.Context) error {
	courseID := uuid.Parse(context.Param("courseID"))
	if uuid.Equal(uuid.NIL, courseID) {
		return echo.NewHTTPError(http.StatusBadRequest, "invalid courseID")
	}

	documentsMeta := make([]DocumentsMeta, 0)
	err := h.DB.Select(&documentsMeta, "SELECT `documents`.* FROM `documents` JOIN `classes` ON `classes`.`id` = `documents`.`class_id` WHERE `classes`.`course_id` = ?", courseID)
	if err != nil {
		log.Println(err)
		return context.NoContent(http.StatusInternalServerError)
	}

	res := make(GetDocumentsResponse, 0, len(documentsMeta))
	for _, meta := range documentsMeta {
		res = append(res, GetDocumentResponse{
			ID:   meta.ID,
			Name: meta.Name,
		})
	}

	return context.JSON(http.StatusOK, res)

}

func (h *handlers) PostDocumentFile(context echo.Context) error {
	courseID := uuid.Parse(context.Param("courseID"))
	if uuid.Equal(uuid.NIL, courseID) {
		return echo.NewHTTPError(http.StatusBadRequest, "invalid courseID")
	}
	classID := uuid.Parse(context.Param("classID"))
	if uuid.Equal(uuid.NIL, classID) {
		return echo.NewHTTPError(http.StatusBadRequest, "invalid classID")
	}

	form, err := context.MultipartForm()
	if err != nil {
		return echo.NewHTTPError(http.StatusBadRequest, "read request err")
	}
	files := form.File["files"]

	// 作ったファイルの名前を格納しておく
	dsts := make([]string, 0, len(files))

	tx, err := h.DB.Begin()
	if err != nil {
		log.Println(err)
		return context.NoContent(http.StatusInternalServerError)
	}

	// 作成したファイルを削除する
	deleteFiles := func(dsts []string) {
		for _, file := range dsts {
			os.Remove(file)
		}
	}

	res := make([]PostDocumentResponse, 0, len(files))
	for _, file := range files {
		src, err := file.Open()
		if err != nil {
			log.Println(err)
			_ = tx.Rollback()
			deleteFiles(dsts)
			return context.NoContent(http.StatusInternalServerError)
		}

		fileMeta := DocumentsMeta{
			ID:      uuid.NewRandom(),
			ClassID: classID,
			Name:    file.Filename,
		}

		filePath := fmt.Sprintf("%s%s", DocDirectory, fileMeta.ID)

		dst, err := os.Create(filePath)
		if err != nil {
			log.Println(err)
			_ = tx.Rollback()
			deleteFiles(dsts)
			return context.NoContent(http.StatusInternalServerError)
		}

		dsts = append(dsts, filePath)
		_, err = tx.Exec("INSERT INTO `documents` (`id`, `class_id`, `name`, `created_at`) VALUES (?, ?, ?, NOW(6))",
			fileMeta.ID,
			fileMeta.ClassID,
			fileMeta.Name,
		)
		if err != nil {
			log.Println(err)
			_ = tx.Rollback()
			deleteFiles(dsts)
			return context.NoContent(http.StatusInternalServerError)
		}

		if _, err = io.Copy(dst, src); err != nil {
			log.Println(err)
			_ = tx.Rollback()
			deleteFiles(dsts)
			return context.NoContent(http.StatusInternalServerError)
		}

		res = append(res, PostDocumentResponse{ID: fileMeta.ID})
	}

	err = tx.Commit()
	if err != nil {
		log.Println(err)
		return context.NoContent(http.StatusInternalServerError)
	}

	return context.JSON(http.StatusCreated, res)
}

func (h *handlers) GetAssignmentList(context echo.Context) error {
	panic("implement me")
}

func (h *handlers) DownloadDocumentFile(context echo.Context) error {
	courseID := uuid.Parse(context.Param("courseID"))
	if uuid.Equal(uuid.NIL, courseID) {
		return echo.NewHTTPError(http.StatusBadRequest, "invalid courseID")
	}
	documentID := uuid.Parse(context.Param("documentID"))
	if uuid.Equal(uuid.NIL, documentID) {
		return echo.NewHTTPError(http.StatusBadRequest, "invalid classID")
	}

	var documentMeta DocumentsMeta
	err := h.DB.Get(&documentMeta, "SELECT `documents`.* FROM `documents` JOIN `classes` ON `classes`.`id` = `documents`.`class_id` "+
		"WHERE `documents`.`id` = ? AND `classes`.`course_id` = ?", documentID, courseID)
	if err == sql.ErrNoRows {
		return echo.NewHTTPError(http.StatusNotFound, "file not found")
	} else if err != nil {
		log.Println(err)
		return context.NoContent(http.StatusInternalServerError)
	}

	filePath := fmt.Sprintf("%s%s", DocDirectory, documentMeta.ID)
	return context.File(filePath)
}

func (h *handlers) SubmitAssignment(context echo.Context) error {
	sess, err := session.Get(SessionName, context)
	if err != nil {
		log.Println(err)
		return context.NoContent(http.StatusInternalServerError)
	}
	userID := uuid.Parse(sess.Values["userID"].(string))
	if userID == nil {
		return context.NoContent(http.StatusInternalServerError)
	}

	courseID := uuid.Parse(context.Param("courseID"))
	if courseID == nil {
		return echo.NewHTTPError(http.StatusBadRequest, "invalid courseID")
	}

	if ok, err := h.courseIsInCurrentPhase(courseID); err != nil {
		log.Println(err)
		return context.NoContent(http.StatusInternalServerError)
	} else if !ok {
		return echo.NewHTTPError(http.StatusBadRequest, "The course is not started yet or has ended.")
	}

	assignmentID := context.Param("assignmentID")
	var assignments int
	if err := h.DB.Get(&assignments, "SELECT COUNT(*) FROM `assignments` WHERE `id` = ?", assignmentID); err == sql.ErrNoRows {
		return echo.NewHTTPError(http.StatusBadRequest, "No such assignment.")
	} else if err != nil {
		log.Println(err)
		return context.NoContent(http.StatusInternalServerError)
	}

	file, err := context.FormFile("file")
	if err != nil {
		log.Println(err)
		return context.NoContent(http.StatusInternalServerError)
	}
	src, err := file.Open()
	if err != nil {
		log.Println(err)
		return context.NoContent(http.StatusInternalServerError)
	}
	defer src.Close()

	submissionID := uuid.New()
	dst, err := os.Create(AssignmentsDirectory + submissionID)
	if err != nil {
		log.Println(err)
		return context.NoContent(http.StatusInternalServerError)
	}
	defer dst.Close()

	if _, err = io.Copy(dst, src); err != nil {
		log.Println(err)
		return context.NoContent(http.StatusInternalServerError)
	}

	if _, err := h.DB.Exec("INSERT INTO `submissions` (`id`, `user_id`, `assignment_id`, `name`, `created_at`) VALUES (?, ?, ?, ?, NOW(6))", submissionID, userID, assignmentID, file.Filename); err != nil {
		log.Println(err)
		return context.NoContent(http.StatusInternalServerError)
	}

	return context.NoContent(http.StatusNoContent)
}

func (h *handlers) DownloadSubmittedAssignment(c echo.Context) error {
	courseID := uuid.Parse(c.Param("courseID"))
	if courseID == nil {
		return echo.NewHTTPError(http.StatusBadRequest, "invalid courseID")
	}

	assignmentID := uuid.Parse(c.Param("assignmentID"))
	if assignmentID == nil {
		return echo.NewHTTPError(http.StatusBadRequest, "invalid assignmentID")
	}

	tx, err := h.DB.Beginx()
	if err != nil {
		c.Logger().Error(err)
		return echo.NewHTTPError(http.StatusInternalServerError)
	}

	// MEMO: zipファイルを作るためFOR UPDATEでassignment、FOR SHAREでsubmissionをロック
	var assignment Assignment
	if err := tx.Get(&assignment, "SELECT * FROM `assignments` WHERE `id` = ? FOR UPDATE", assignmentID); err == sql.ErrNoRows {
		_ = tx.Rollback()
		return echo.NewHTTPError(http.StatusBadRequest, "No such assignment.")
	} else if err != nil {
		c.Logger().Error(err)
		_ = tx.Rollback()
		return echo.NewHTTPError(http.StatusInternalServerError)
	}
	var submissions []*SubmissionWithUserName
	if err := tx.Select(&submissions,
		"SELECT `submissions`.*, `users`.`name` AS `user_name` "+
			"FROM `submissions` JOIN `users` ON `users`.`id` = `submissions`.`user_id`"+
			"WHERE `assignment_id` = ? ORDER BY `user_id` FOR SHARE", assignmentID); err != nil && err != sql.ErrNoRows {
		c.Logger().Error(err)
		_ = tx.Rollback()
		return echo.NewHTTPError(http.StatusInternalServerError)
	}

	// MEMO: TODO: export時でなく提出時にzipファイルを作ることでボトルネックを作りたいが、「そうはならんやろ」という気持ち
	zipFilePath := AssignmentTmpDirectory + assignmentID.String() + ".zip"
	if err := createSubmissionsZip(zipFilePath, submissions); err != nil {
		c.Logger().Error(err)
		_ = tx.Rollback()
		return echo.NewHTTPError(http.StatusInternalServerError)
	}

	if err := tx.Commit(); err != nil {
		c.Logger().Error(err)
		return echo.NewHTTPError(http.StatusInternalServerError)
	}

	return c.File(zipFilePath)
}

func (h *handlers) GetAttendanceCode(context echo.Context) error {
	courseID := uuid.Parse(context.Param("courseID"))
	if uuid.Equal(uuid.NIL, courseID) {
		return echo.NewHTTPError(http.StatusBadRequest, "invalid courseID")
	}
	classID := uuid.Parse(context.Param("classID"))
	if uuid.Equal(uuid.NIL, classID) {
		return echo.NewHTTPError(http.StatusBadRequest, "invalid classID")
	}

	var res GetAttendanceCodeResponse
	if err := h.DB.Get(&res.Code, "SELECT `attendance_code` FROM `classes` WHERE `course_id` = ? AND `id` = ?", courseID, classID); err == sql.ErrNoRows {
		return echo.NewHTTPError(http.StatusNotFound, "course or class not found")
	} else if err != nil {
		return echo.NewHTTPError(http.StatusInternalServerError, fmt.Sprintf("get attendance code: %v", err))
	}

	return context.JSON(http.StatusOK, res)
}

func (h *handlers) SetClassFlag(context echo.Context) error {
	panic("implement me")
}

func (h *handlers) GetAttendances(context echo.Context) error {
	courseID := uuid.Parse(context.Param("courseID"))
	if uuid.Equal(uuid.NIL, courseID) {
		return echo.NewHTTPError(http.StatusBadRequest, "invalid courseID")
	}
	classID := uuid.Parse(context.Param("classID"))
	if uuid.Equal(uuid.NIL, classID) {
		return echo.NewHTTPError(http.StatusBadRequest, "invalid classID")
	}

	var attendances []Attendance
	if err := h.DB.Select(&attendances, "SELECT * FROM `attendances` WHERE `class_id` = ?", classID); err != nil {
		return echo.NewHTTPError(http.StatusInternalServerError, fmt.Sprintf("get attendances: %v", err))
	}

	res := make(GetAttendancesResponse, len(attendances))
	for i, attendance := range attendances {
		res[i] = GetAttendancesAttendance{
			UserID:     attendance.UserID,
			AttendedAt: attendance.CreatedAt.UnixNano() / int64(time.Millisecond),
		}
	}

	return context.JSON(http.StatusOK, res)
}

func (h *handlers) AddAnnouncements(context echo.Context) error {
	courseID := uuid.Parse(context.Param("courseID"))
	if courseID == nil {
		return echo.NewHTTPError(http.StatusBadRequest, "invalid courseID")
	}
	var count int
	if err := h.DB.Get(&count, "SELECT COUNT(*) FROM `courses` WHERE `id` = ?", courseID); err != nil {
		log.Println(err)
		return context.NoContent(http.StatusInternalServerError)
	}
	if count == 0 {
		return echo.NewHTTPError(http.StatusBadRequest, "No such course.")
	}

	var req PostAnnouncementsRequest
	if err := context.Bind(&req); err != nil {
		return echo.NewHTTPError(http.StatusBadRequest, fmt.Sprintf("bind request: %v", err))
	}

	announcementID := uuid.NewRandom()
	if _, err := h.DB.Exec("INSERT INTO `announcements` (`id`, `course_id`, `title`, `message`, `created_at`) VALUES (?, ?, ?, ?, NOW(6))", announcementID, courseID, req.Title, req.Message); err != nil {
		log.Println(err)
		return context.NoContent(http.StatusInternalServerError)
	}

	res := PostAnnouncementsResponse{
		ID: announcementID,
	}

	return context.JSON(http.StatusCreated, res)
}

func (h *handlers) SetUserGrades(context echo.Context) error {
	courseID := uuid.Parse(context.Param("courseID"))
	if courseID == nil {
		return echo.NewHTTPError(http.StatusBadRequest, "invalid courseID")
	}

	var req PostGradesRequest
	if err := context.Bind(&req); err != nil {
		return echo.NewHTTPError(http.StatusBadRequest, fmt.Sprintf("bind request: %v", err))
	}

	// MEMO: LOGIC: 学生一人の全コース成績登録
	for _, coursegrade := range req {
		if _, err := h.DB.Exec("INSERT INTO `grades` (`id`, `user_id`, `course_id`, `grade`) VALUES (?, ?, ?, ?)", uuid.New(), coursegrade.UserID, courseID, coursegrade.Grade); err != nil {
			log.Println(err)
			return context.NoContent(http.StatusInternalServerError)
		}
	}

	return context.NoContent(http.StatusNoContent)
}

func (h *handlers) GetAnnouncementList(context echo.Context) error {
	sess, err := session.Get(SessionName, context)
	if err != nil {
		log.Println(err)
		return context.NoContent(http.StatusInternalServerError)
	}
	userID := uuid.Parse(sess.Values["userID"].(string))
	if userID == nil {
		log.Println(err)
		return context.NoContent(http.StatusInternalServerError)
	}

	// MEMO: ページングの初期実装はページ番号形式
	var page int
	if context.QueryParam("page") == "" {
		page = 1
	} else {
		page, err = strconv.Atoi(context.QueryParam("page"))
		if err != nil || page <= 0 {
			return echo.NewHTTPError(http.StatusBadRequest, "invalid page.")
		}
	}
	limit := 20
	offset := limit * (page - 1)

	announcements := make([]Announcement, 0)
	if err := h.DB.Select(&announcements, "SELECT `announcements`.`id`, `courses`.`name`, `announcements`.`title`, `announcements`.`message`, `announcements`.`created_at` "+
		"FROM `announcements` "+
		"JOIN `courses` ON `announcements`.`course_id` = `courses`.`id` "+
		"JOIN `registrations` ON `announcements`.`course_id` = `registrations`.`course_id` "+
		"WHERE `registrations`.`user_id` = ? AND `registrations`.`deleted_at` IS NULL "+
		"ORDER BY `announcements`.`created_at` DESC "+
		"LIMIT ? OFFSET ?", userID, limit+1, offset); err != nil {
		log.Println(err)
		return context.NoContent(http.StatusInternalServerError)
	}

	lenRes := len(announcements)
	if len(announcements) == limit+1 {
		lenRes = limit
	}
	res := make(GetAnnouncementsResponse, 0, lenRes)
	for _, announcement := range announcements[:lenRes] {
		res = append(res, GetAnnouncementResponse{
			ID:         announcement.ID,
			CourseName: announcement.CourseName,
			Title:      announcement.Title,
			CreatedAt:  announcement.CreatedAt.UnixNano() / int64(time.Millisecond),
		})
	}

	if lenRes > 0 {
		var links []string
		path := fmt.Sprintf("%v://%v%v", context.Scheme(), context.Request().Host, context.Path())
		if page > 1 {
			links = append(links, fmt.Sprintf("<%v?page=%v>; rel=\"prev\"", path, page-1))
		}
		if len(announcements) == limit+1 {
			links = append(links, fmt.Sprintf("<%v?page=%v>; rel=\"next\"", path, page+1))
		}
		context.Response().Header().Set("Link", strings.Join(links, ","))
	}

	return context.JSON(http.StatusOK, res)
}

func (h *handlers) GetAnnouncementDetail(context echo.Context) error {
	sess, err := session.Get(SessionName, context)
	if err != nil {
		log.Println(err)
		return context.NoContent(http.StatusInternalServerError)
	}
	userID := uuid.Parse(sess.Values["userID"].(string))
	if userID == nil {
		log.Println(err)
		return context.NoContent(http.StatusInternalServerError)
	}

	announcementID := uuid.Parse(context.Param("announcementID"))
	if announcementID == nil {
		return echo.NewHTTPError(http.StatusBadRequest, "invalid announcementID")
	}

	var announcement Announcement
	if err := h.DB.Get(&announcement, "SELECT `announcements`.`id`, `courses`.`name`, `announcements`.`title`, `announcements`.`message`, `announcements`.`created_at`"+
		"FROM `announcements`"+
		"JOIN `courses` ON `announcements`.`course_id` = `courses`.`id`"+
		"JOIN `registrations` ON `announcements`.`course_id` = `registrations`.`course_id`"+
		"WHERE `announcements`.`id` = ? AND `registrations`.`user_id` = ? AND `registrations`.`deleted_at` IS NULL", announcementID, userID); err == sql.ErrNoRows {
		return echo.NewHTTPError(http.StatusNotFound, "announcement not found.")
	} else if err != nil {
		log.Println(err)
		return context.NoContent(http.StatusInternalServerError)
	}

	res := GetAnnouncementDetailResponse{
		ID:         announcement.ID,
		CourseName: announcement.CourseName,
		Title:      announcement.Title,
		Message:    announcement.Message,
		CreatedAt:  announcement.CreatedAt.UnixNano() / int64(time.Millisecond),
	}
	return context.JSON(http.StatusOK, res)
}

func (h *handlers) PostAttendanceCode(c echo.Context) error {
	sess, err := session.Get(SessionName, c)
	if err != nil {
		log.Println(err)
		return c.NoContent(http.StatusInternalServerError)
	}
	userID := uuid.Parse(sess.Values["userID"].(string))
	if uuid.Equal(uuid.NIL, userID) {
		log.Println(err)
		return c.NoContent(http.StatusInternalServerError)
	}

	var req PostAttendanceCodeRequest
	if err := c.Bind(&req); err != nil {
		return echo.NewHTTPError(http.StatusBadRequest, fmt.Sprintf("bind request: %v", err))
	}

	// 出席コード確認
	var class Class
	if err := h.DB.Get(&class, "SELECT * FROM `classes` WHERE `attendance_code` = ?", req.Code); err == sql.ErrNoRows {
		return echo.NewHTTPError(http.StatusBadRequest, "invalid code")
	} else if err != nil {
		log.Println(err)
		return c.NoContent(http.StatusInternalServerError)
	}

	// 学期確認
	if ok, err := h.courseIsInCurrentPhase(class.CourseID); err != nil {
		log.Println(err)
		return c.NoContent(http.StatusInternalServerError)
	} else if !ok {
		return echo.NewHTTPError(http.StatusBadRequest, "invalid code")
	}

	// 履修確認
	var registration int
	if err := h.DB.Get(&registration, "SELECT COUNT(*) FROM `registrations` WHERE `course_id` = ? AND `user_id` = ? AND `deleted_at` IS NULL", class.CourseID, userID); err != nil {
		log.Println(err)
		return c.NoContent(http.StatusInternalServerError)
	}
	if registration == 0 {
		return echo.NewHTTPError(http.StatusBadRequest, "You are not registered in the course.")
	}

	// 既に出席しているか
	var attendances int
	if err := h.DB.Get(&attendances, "SELECT COUNT(*) FROM `attendances` WHERE `class_id` = ? AND `user_id` = ?", class.ID, userID); err != nil {
		log.Println(err)
		return c.NoContent(http.StatusInternalServerError)
	}
	if attendances > 0 {
		return echo.NewHTTPError(http.StatusBadRequest, "You have already attended in this class.")
	}

	// 出席コード登録
	if _, err := h.DB.Exec("INSERT INTO `attendances` (`class_id`, `user_id`, `created_at`) VALUES (?, ?, NOW(6))", class.ID, userID); err != nil {
		log.Println(err)
		return c.NoContent(http.StatusInternalServerError)
	}

	return c.NoContent(http.StatusNoContent)
}

<<<<<<< HEAD
func (h *handlers) courseIsInCurrentPhase(courseID uuid.UUID) (bool, error) {
	// MEMO: 複数phaseに渡る講義を想定していない
	var schedule Schedule
	query := "SELECT `schedules`.*" +
		"FROM `schedules`" +
		"JOIN `course_schedules` ON `schedules`.`id` = `course_schedules`.`schedule_id`" +
		"JOIN `courses` ON `course_schedules`.`course_id` = `courses`.`id`" +
		"WHERE `courses`.`id` = ?" +
		"LIMIT 1"
	if err := h.DB.Get(&schedule, query, courseID); err != nil {
		return false, err
	}

	var phase Phase
	if err := h.DB.Get(&phase, "SELECT * FROM `phase`"); err != nil {
		return false, err
	}

	return schedule.Year == phase.Year && schedule.Semester == phase.Semester, nil
=======
func createSubmissionsZip(zipFilePath string, submissions []*SubmissionWithUserName) error {
	// Zipに含めるファイルの名称変更のためコピー
	// MEMO: N回 cp はやりすぎかも
	for _, submission := range submissions {
		cpCmd := exec.Command(
			"cp",
			AssignmentsDirectory+submission.ID.String(),
			AssignmentTmpDirectory+submission.UserName+"-"+submission.ID.String()+"-"+submission.Name,
		)
		if err := cpCmd.Start(); err != nil {
			return err
		}
		if err := cpCmd.Wait(); err != nil {
			return err
		}
	}

	zipArgs := make([]string, 0, len(submissions)+2)
	zipArgs = append(zipArgs, "-j", zipFilePath)
	for _, submission := range submissions {
		zipArgs = append(zipArgs, AssignmentTmpDirectory+submission.UserName+"-"+submission.ID.String()+"-"+submission.Name)
	}
	cmd := exec.Command("zip", zipArgs...)
	if err := cmd.Start(); err != nil {
		return err
	}
	return cmd.Wait()
>>>>>>> a83a8491
}<|MERGE_RESOLUTION|>--- conflicted
+++ resolved
@@ -1470,7 +1470,7 @@
 	return c.NoContent(http.StatusNoContent)
 }
 
-<<<<<<< HEAD
+
 func (h *handlers) courseIsInCurrentPhase(courseID uuid.UUID) (bool, error) {
 	// MEMO: 複数phaseに渡る講義を想定していない
 	var schedule Schedule
@@ -1490,7 +1490,8 @@
 	}
 
 	return schedule.Year == phase.Year && schedule.Semester == phase.Semester, nil
-=======
+}
+
 func createSubmissionsZip(zipFilePath string, submissions []*SubmissionWithUserName) error {
 	// Zipに含めるファイルの名称変更のためコピー
 	// MEMO: N回 cp はやりすぎかも
@@ -1518,5 +1519,4 @@
 		return err
 	}
 	return cmd.Wait()
->>>>>>> a83a8491
 }