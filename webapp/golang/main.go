--- conflicted
+++ resolved
@@ -583,15 +583,9 @@
 			log.Println(err)
 			return context.NoContent(http.StatusInternalServerError)
 		}
-<<<<<<< HEAD
-		if registerCount >= course.Capacity {
+		if course.Capacity.Valid && registerCount >= uint32(course.Capacity.Int32) {
 			hasError = true
 			errors.CapacityExceeded = append(errors.CapacityExceeded, course.ID)
-=======
-		if course.Capacity.Valid && registerCount >= uint32(course.Capacity.Int32) {
-			_ = tx.Rollback()
-			return echo.NewHTTPError(http.StatusBadRequest, fmt.Sprintf("Course capacity exceeded. course id: %v", course.ID))
->>>>>>> c8e27d90
 		}
 	}
 
